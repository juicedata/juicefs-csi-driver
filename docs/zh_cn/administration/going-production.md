---
title: 生产环境部署建议
sidebar_position: 1
---

本章介绍在生产环境中使用 CSI 驱动的一系列最佳实践，以及注意事项。

## PV 设置 {#pv-settings}

* 对于动态 PV 场景，建议[配置更加易读的 PV 目录名称](../guide/configurations.md#using-path-pattern)；
* 启用[「挂载点自动恢复」](../guide/configurations.md#automatic-mount-point-recovery)；
* 不建议使用 `--writeback`，容器场景下，如果配置不当，极易引发丢数据等事故，详见[「客户端写缓存（社区版）」](/docs/zh/community/guide/cache#client-write-cache)或[「客户端写缓存（云服务）」](/docs/zh/cloud/guide/cache#client-write-cache)；
* 如果资源吃紧，参照[「资源优化」](../guide/resource-optimization.md)以调优；
* 考虑为 mount pod 设置非抢占式 PriorityClass，避免资源不足时，mount pod 将业务容器驱逐。详见[文档](../guide/resource-optimization.md#set-non-preempting-priorityclass-for-mount-pod)。

## Sidecar 模式推荐设置 {#sidecar}

目前 CSI 驱动不支持为 sidecar 模式的 mount 容器设置退出顺序，无法做到在应用容器退出以后，sidecar 才退出。这是由于 Kubernetes sidecar 自身便不支持退出顺序导致的，该特性在 [v1.28](https://kubernetes.io/blog/2023/08/25/native-sidecar-containers) 原生 sidecar 得到支持，因此如果你使用新版 Kubernetes 并且有相关需求，请在对应的 [GitHub issue](https://github.com/juicedata/juicefs-csi-driver/issues/976)下记录需求。

因此，在用户广泛采纳 Kubernetes v1.28，让 CSI 驱动有机会实现原生 sidecar 之前，我们建议用户通过设置 `preStop` 来满足延迟退出的需求：

```yaml
mountPodPatch:
  - terminationGracePeriodSeconds: 3600
    lifecycle:
      preStop:
        exec:
          command:
          - sh
          - -c
          - |
            sleep 30;
```

上方是最为简单的示范，sidecar（也就是 mount 容器）会等待 30 秒后才退出。如果你的应用监听了网络端口，也可以通过检测其监听端口来建立依赖关系，保证 sidecar 容器晚于业务容器退出。

```yaml
mountPodPatch:
  - terminationGracePeriodSeconds: 3600
    lifecycle:
      preStop:
        exec:
          command:
          - sh
          - -c
          - |
            set +e
            # 根据实际情况修改
            url=http://127.0.0.1:8000
            while :
            do
              res=$(curl -s -w '%{exitcode}' $url)
              # 仅当服务端口返回 Connection refused，才视为服务退出
              if [[ "$res" == 7 ]]
              then
                exit 0
              else
                echo "$url is still open, wait..."
                sleep 1
              fi
            done
```

## 监控 Mount Pod（社区版） {#monitoring}

:::tip
本节介绍的监控相关实践仅适用于 JuiceFS 社区版，企业版客户端并不通过本地端口来暴露监控数据，而是提供中心化的抓取 API，详见[企业版文档](https://juicefs.com/docs/zh/cloud/administration/monitoring/#prometheus-api)。
:::

默认设置下（未使用 `hostNetwork`），Mount Pod 通过 9567 端口提供监控 API（也可以通过在 [`mountOptions`](../guide/configurations.md#mount-options) 中添加 [`metrics`](https://juicefs.com/docs/zh/community/command_reference#mount) 选项来自定义端口号），端口名为 `metrics`，因此可以按如下方式配置 Prometheus 的监控配置。

### Prometheus 收集监控指标 {#collect-metrics}

在 `prometheus.yml` 添加相应的抓取配置，来收集监控指标：

```yaml
scrape_configs:
  - job_name: 'juicefs'
    kubernetes_sd_configs:
      - role: pod
    relabel_configs:
      - source_labels: [__meta_kubernetes_pod_phase]
        separator: ;
        regex: (Failed|Succeeded)
        replacement: $1
        action: drop
      - source_labels: [__meta_kubernetes_pod_label_app_kubernetes_io_name, __meta_kubernetes_pod_labelpresent_app_kubernetes_io_name]
        separator: ;
        regex: (juicefs-mount);true
        replacement: $1
        action: keep
      - source_labels: [__meta_kubernetes_pod_container_port_name]
        separator: ;
        regex: metrics  # Mount Pod 监控 API 端口名
        replacement: $1
        action: keep
      - separator: ;
        regex: (.*)
        target_label: endpoint
        replacement: metrics
        action: replace
      - source_labels: [__address__]
        separator: ;
        regex: (.*)
        modulus: 1
        target_label: __tmp_hash
        replacement: $1
        action: hashmod
      - source_labels: [__tmp_hash]
        separator: ;
        regex: "0"
        replacement: $1
        action: keep
```

上方的示范假定 Prometheus 服务运行在 Kubernetes 集群中，如果运行在集群外，除了确保正确设置安全组，允许 Prometheus 访问 Kubernetes 节点，还需要额外添加 `api_server` 和 `tls_config`：

```yaml
scrape_configs:
  - job_name: 'juicefs'
    kubernetes_sd_configs:
    # 详见 https://github.com/prometheus/prometheus/issues/4633
    - api_server: <Kubernetes API Server>
      role: pod
      tls_config:
        ca_file: <...>
        cert_file: <...>
        key_file: <...>
        insecure_skip_verify: false
    relabel_configs:
    ...
```

### Prometheus Operator 收集监控指标 {#prometheus-operator}

对于 [Prometheus Operator](https://prometheus-operator.dev/docs/user-guides/getting-started)，可以新增一个 `PodMonitor` 来收集监控指标：

```yaml
apiVersion: monitoring.coreos.com/v1
kind: PodMonitor
metadata:
  name: juicefs-mounts-monitor
  labels:
    name: juicefs-mounts-monitor
spec:
  namespaceSelector:
    matchNames:
      # 设置成 CSI 驱动所在的 namespace，默认为 kube-system
      - <namespace>
  selector:
    matchLabels:
      app.kubernetes.io/name: juicefs-mount
  podMetricsEndpoints:
    - port: metrics  # Mount Pod 监控 API 端口名
      path: '/metrics'
      scheme: 'http'
      interval: '5s'
```

同时在 `Prometheus` 资源中设置上述的 `PodMonitor`：

```yaml {7-9}
apiVersion: monitoring.coreos.com/v1
kind: Prometheus
metadata:
  name: prometheus
spec:
  serviceAccountName: prometheus
  podMonitorSelector:
    matchLabels:
      name: juicefs-mounts-monitor
  resources:
    requests:
      memory: 400Mi
  enableAdminAPI: false
```

### 在 Grafana 中进行数据可视化 {#grafana}

按照上方步骤搭建好容器指标收集后，参考下方文档配置 Grafana 仪表盘：

* [JuiceFS 社区版](https://juicefs.com/docs/zh/community/administration/monitoring#grafana)
* [JuiceFS 云服务](https://juicefs.com/docs/zh/cloud/administration/monitor/#prometheus-api)

## 在 EFK 中收集 Mount Pod 日志 {#collect-mount-pod-logs}

CSI 驱动的问题排查，往往涉及到查看 Mount Pod 日志。如果[实时查看 Mount Pod 日志](./troubleshooting.md#check-mount-pod)无法满足你的需要，考虑搭建 EFK（Elasticsearch + Fluentd + Kibana），或者其他合适的容器日志收集系统，用来留存和检索 Pod 日志。以 EFK 为例：

- Elasticsearch：负责对日志进行索引，并提供了一个完整的全文搜索引擎，可以方便用户从日志中检索需要的数据。安装方法参考[官方文档](https://www.elastic.co/guide/en/elasticsearch/reference/current/install-elasticsearch.html)。
- Fluentd：负责获取容器日志文件、过滤和转换日志数据，然后将数据传递到 Elasticsearch 集群。安装方法参考[官方文档](https://docs.fluentd.org/installation)。
- Kibana：负责对日志进行可视化分析，包括日志搜索、处理以及绚丽的仪表板展示等。安装方法参考[官方文档](https://www.elastic.co/guide/en/kibana/current/install.html)。

Mount Pod 均包含固定的 `app.kubernetes.io/name: juicefs-mount` 标签。在 Fluentd 的配置文件中可以配置收集对应标签的日志：

```html
<filter kubernetes.**>
  @id filter_log
  @type grep
  <regexp>
    key $.kubernetes.labels.app_kubernetes_io/name
    pattern ^juicefs-mount$
  </regexp>
</filter>
```

然后在 Fluentd 的配置文件中加上如下解析插件：

```html
<filter kubernetes.**>
  @id filter_parser
  @type parser
  key_name log
  reserve_data true
  remove_key_name_field true
  <parse>
    @type multi_format
    <pattern>
      format json
    </pattern>
    <pattern>
      format none
    </pattern>
  </parse>
</filter>
```

## CSI Controller 的高可用设置 {#leader-election}

CSI Driver 在 0.19.0 及以上版本支持并默认启用 CSI Controller 高可用模式，能够有效避免单点故障。默认为双副本，竞选间隔（Lease duration）为 15s，这意味着当 CSI Controller 服务节点出现意外后，至多需要 15s 来恢复服务。考虑到 CSI Controller 的异常并不会直接影响已有挂载点继续正常运作，正常情况下无需调整竞选间隔时间。

### Helm

HA 已经在我们默认的 [`values.yaml`](https://github.com/juicedata/charts/blob/main/charts/juicefs-csi-driver/values.yaml) 中启用：

```yaml {3-5}
controller:
  leaderElection:
    enabled: true # 开启 Leader 选举
    leaseDuration: "15s" # Leader 的间隔，默认为 15s
  replicas: 2 # 副本数，高可用模式下至少需要 2 副本
```

如果资源不足，或者集群压力较大导致选举超时，那么可以尝试禁用高可用：

```yaml title="values-mycluster.yaml"
controller:
  leaderElection:
    enabled: false
  replicas: 1
```

### kubectl

用 kubectl 直接安装 CSI 驱动时，高可用相关的选项如下：

```yaml {2, 8-9, 12-13}
spec:
  replicas: 2 # 副本数，高可用模式下至少需要 2 副本
  template:
    spec:
      containers:
      - name: juicefs-plugin
        args:
        - --leader-election # 开启 Leader 选举
        - --leader-election-lease-duration=15s # Leader 的间隔，默认为 15s
        ...
      - name: csi-provisioner
        args:
        - --enable-leader-election # 开启 Leader 选举
        - --leader-election-lease-duration=15s # Leader 的间隔，默认为 15s
        ...
```

## 启用 Kubelet 认证鉴权 {#kubelet-authn-authz}

[Kubelet 的认证鉴权](https://kubernetes.io/zh-cn/docs/reference/access-authn-authz/kubelet-authn-authz)分为很多种，默认的 `AlwaysAllow` 模式允许所有请求。但若 kubelet 关闭了匿名访问，会导致 CSI Node 获取 Pod 列表时报错（该报错本身已经修复，见后续描述）：

```
kubelet_client.go:99] GetNodeRunningPods err: Unauthorized
reconciler.go:70] doReconcile GetNodeRunningPods: invalid character 'U' looking for beginning of value
```

面对这种情况，选择以下一种解决方法：

### 升级 CSI 驱动

升级 CSI 驱动至 v0.21.0 或更新版本，升级完毕后，当 CSI Node 遭遇一样的鉴权错误时，就不再直连 Kubelet，而是 watch APIServer 去获取信息，由于 watch list 机制在启动时会对 APIServer 进行一次 `ListPod` 请求（携带了 `labelSelector`，最大程度减少开销），在集群负载较大的情况下，会对 APIServer 造成额外的压力。因此如果你的 Kubernetes APIServer 负载已经很高，我们推荐配置 CSI Node 对 Kubelet 的认证（详见下一小节）。

需要注意，CSI 驱动需要配置 `podInfoOnMount: true`，上边提到的避免报错的特性才会真正生效。如果你采用 [Helm 安装方式](../getting_started.md#helm)，则 `podInfoOnMount` 默认开启无需配置，该特性会随着升级自动启用。而如果你使用 kubectl 直接安装，你需要为 `k8s.yaml` 添加如下配置：

```yaml {6} title="k8s.yaml"
...
apiVersion: storage.k8s.io/v1
kind: CSIDriver
...
spec:
  podInfoOnMount: true
  ...
```

这也是为什么在生产环境，我们推荐用 Helm 安装 CSI 驱动，避免手动维护的 `k8s.yaml`，在升级时带来额外的心智负担。

### 将 Kubelet 鉴权委派给 APIServer

下文中的配置方法均总结自[官方文档](https://kubernetes.io/docs/reference/access-authn-authz/kubelet-authn-authz/#kubelet-authorization)。

Kubelet 的配置，既可以直接放在命令行参数中，也可以书写在配置文件里（默认 `/var/lib/kubelet/config.yaml`），你可以使用类似下方的命令来确认 Kubelet 如何管理配置：

```shell {6}
$ systemctl cat kubelet
# /lib/systemd/system/kubelet.service
...
[Service]
Environment="KUBELET_KUBECONFIG_ARGS=--bootstrap-kubeconfig=/etc/kubernetes/bootstrap-kubelet.conf --kubeconfig=/etc/kubernetes/kubelet.conf"
Environment="KUBELET_CONFIG_ARGS=--config=/var/lib/kubelet/config.yaml"
...
```

注意上方示范中高亮行，这表明 Kubelet 将配置存放在 `/var/lib/kubelet/config.yaml`，这种情况下需要编辑配置该配置文件，启用 Webhook 认证（注意高亮行）：

```yaml {5,8} title="/var/lib/kubelet/config.yaml"
apiVersion: kubelet.config.k8s.io/v1beta1
authentication:
  webhook:
    cacheTTL: 0s
    enabled: true
  ...
authorization:
  mode: Webhook
  ...
```

但若 Kubelet 并未使用配置文件，而是将所有配置都直接追加在启动参数中，那么你需要追加 `--authorization-mode=Webhook` 和 `--authentication-token-webhook`，来实现相同的效果。

## 大规模集群 {#large-scale}

本节语境中不对「大规模」作明确定义，如果你的集群节点数超过 100，或者 Pod 总数超 1000，或者前两个条件均未达到，但是 Kubernetes APIServer 的负载过高，都可以考虑本节中的推荐事项，排除潜在的性能问题。

* 开启 `ListPod` 缓存：CSI 驱动需要获取 Pod 列表，如果 Pod 数量庞大，对 APIServer 和背后的 etcd 有性能冲击。此时可以通过 `ENABLE_APISERVER_LIST_CACHE="true"` 这个环境变量来启用缓存特性。你可以在 `values.yaml` 中通过环境变量声明：

  ```yaml title="values-mycluster.yaml"
  controller:
    envs:
    - name: ENABLE_APISERVER_LIST_CACHE
      value: "true"

  node:
    envs:
    - name: ENABLE_APISERVER_LIST_CACHE
      value: "true"
  ```

* 同样是为了减轻 APIServer 访问压力，建议[启用 Kubelet 认证鉴权](#kubelet-authn-authz)。
* 如果 CSI 驱动造成的 APIServer 访问量太大，可以用 `[KUBE_QPS|KUBE_BURST]` 这两个环境变量来配置限速：

  ```yaml title="values-mycluster.yaml"
  # 默认值可以参考 https://pkg.go.dev/k8s.io/client-go/rest#Config
  controller:
    envs:
    - name: KUBE_QPS
      value: 3
    - name: KUBE_BURST
      value: 5

  node:
    envs:
    - name: KUBE_QPS
      value: 3
    - name: KUBE_BURST
      value: 5
  ```

## 客户端写缓存（不推荐） {#client-write-cache}

就算脱离 Kubernetes，客户端写缓存（`--writeback`）也是需要谨慎使用的功能，他的作用是将客户端写入的文件数据存在本地盘，然后异步上传至对象存储。这带来不少使用体验和数据安全性的问题，在 JuiceFS 文档里都有着重介绍：

* [社区版文档](https://juicefs.com/docs/zh/community/guide/cache/#client-write-cache)
* [企业版文档](https://juicefs.com/docs/zh/cloud/guide/cache/#client-write-cache)

正常在宿主机上使用，便已经是具有风险的功能，因此我们不推荐在 CSI 驱动中开启 `--writeback`，避免因为容器生命周期短，造成数据还来不及上传，容器就销毁了，导致数据丢失。

在充分理解 `--writeback` 风险的前提下，如果你的场景必须使用该功能，那么请一定仔细阅读下列要点，保证集群正确配置，尽可能避免在 CSI 驱动中使用写缓存带来的额外风险：

* 配置好缓存持久化，确保缓存目录不会随着容器销毁而丢失。具体配置方法阅读[缓存设置](../guide/cache.md#cache-settings)；
* 选择下列方法之一（也可以都采纳），实现在应用容器退出的情况下，也保证 JuiceFS 客户端有足够的时间将数据上传完成：
<<<<<<< HEAD
  * 启用[延迟删除 Mount Pod](../guide/resource-optimization.md#delayed-mount-pod-deletion)，即便应用 pod 退出，mount pod 也会等待指定时间后，才由 CSI Node 销毁。合理设置延时，保证数据及时上传完成；
  * 自 v0.24 起，CSI 驱动支持[定制](../guide/configurations.md#customize-mount-pod) mount pod 的方方面面，因此可以修改 `terminationGracePeriodSeconds`，再配合 [`preStop`](https://kubernetes.io/zh-cn/docs/concepts/containers/container-lifecycle-hooks/#container-hooks) 实现等待数据上传完成后，mount pod 才退出，示范如下：

    :::warning
    * 配置了 `preStop` 后，若写缓存一直未上传成功，在 mount pod 非正常退出时（比如升级 mount pod），会等待 `terminationGracePeriodSeconds` 参数设定的时间，进而影响升级流程；
    * 上述两种方案都不能**完全保证**所有写缓存数据都上传成功。
    :::

    ```yaml title="values-mycluster.yaml"
    globalConfig:
      mountPodPatch:
        - terminationGracePeriodSeconds: 3600  # 请适当调整容器退出时的等待时间
          lifecycle:
            preStop:
              exec:
                command:
                - sh
                - -c
                - |
                  set +e

                  # 获取保存写缓存数据的目录
                  staging_dir="$(cat ${MOUNT_POINT}/.config | grep 'CacheDir' | cut -d '"' -f 4)/rawstaging/"

                  # 等待写缓存目录中的文件全部上传完毕再退出
                  if [ -d "$staging_dir" ]; then
                    while :
                    do
                      staging_files=$(find $staging_dir -type f | head -n 1)
                      if [ -z "$staging_files" ]; then
                        echo "all staging files uploaded"
                        break
                      else
                        echo "waiting for staging files: $staging_files ..."
                        sleep 3
                      fi
                    done
                  fi

                  umount -l ${MOUNT_POINT}
                  rmdir ${MOUNT_POINT}
                  exit 0
    ```
=======
  * 启用[延迟删除](../guide/resource-optimization.md#delayed-mount-pod-deletion)，即便应用 pod 退出，mount pod 也会等待指定时间后，才由 CSI Node 销毁。合理设置延时，保证数据及时上传完成；
  * 自 v0.24 起，CSI 驱动支持定制 mount pod 的方方面面，因此可以修改 `terminationGracePeriodSeconds`，再配合 `preStop` 实现等待数据上传完成后，mount pod 才退出，示范如下：

  :::warning
  仔细阅读并合理调整下方代码块的各项设置和检测脚本，不当的设置可能导致 mount pod 长时间无法退出，请充分测试并理解对应的风险。
  :::

   ```yaml title="values-mycluster.yaml"
   globalConfig:
   mountPodPatch:
     - terminationGracePeriodSeconds: 600
       lifecycle:
         preStop:
           exec:
             command:
             - sh
             - -c
             - |
               set +e
               # 改为实际缓存路径
               staging_dir=/var/jfsCache/chaos-ee-test/rawstaging/
               while :
               do
                 staging_files=$(find $staging_dir -type f | head -n 1)
                 if [ -z "$staging_files" ]
                 then
                   echo "all staging files uploaded"
                   umount ${MOUNT_POINT} -l
                   rmdir ${MOUNT_POINT}
                   exit 0
                 else
                   echo "waiting for staging files: $staging_files ..."
                   sleep 3
                 fi
               done
               exit 0
   ```
>>>>>>> 62b316f7
<|MERGE_RESOLUTION|>--- conflicted
+++ resolved
@@ -383,19 +383,18 @@
 
 * 配置好缓存持久化，确保缓存目录不会随着容器销毁而丢失。具体配置方法阅读[缓存设置](../guide/cache.md#cache-settings)；
 * 选择下列方法之一（也可以都采纳），实现在应用容器退出的情况下，也保证 JuiceFS 客户端有足够的时间将数据上传完成：
-<<<<<<< HEAD
   * 启用[延迟删除 Mount Pod](../guide/resource-optimization.md#delayed-mount-pod-deletion)，即便应用 pod 退出，mount pod 也会等待指定时间后，才由 CSI Node 销毁。合理设置延时，保证数据及时上传完成；
   * 自 v0.24 起，CSI 驱动支持[定制](../guide/configurations.md#customize-mount-pod) mount pod 的方方面面，因此可以修改 `terminationGracePeriodSeconds`，再配合 [`preStop`](https://kubernetes.io/zh-cn/docs/concepts/containers/container-lifecycle-hooks/#container-hooks) 实现等待数据上传完成后，mount pod 才退出，示范如下：
 
     :::warning
-    * 配置了 `preStop` 后，若写缓存一直未上传成功，在 mount pod 非正常退出时（比如升级 mount pod），会等待 `terminationGracePeriodSeconds` 参数设定的时间，进而影响升级流程；
+    * 配置了 `preStop` 后，若写缓存一直未上传成功，mount pod 会一直等待 `terminationGracePeriodSeconds` 参数所设定的时间，长时间无法退出。这会影响某些操作的正常执行（如升级 mount pod），请充分测试并理解对应的风险；
     * 上述两种方案都不能**完全保证**所有写缓存数据都上传成功。
     :::
 
     ```yaml title="values-mycluster.yaml"
     globalConfig:
       mountPodPatch:
-        - terminationGracePeriodSeconds: 3600  # 请适当调整容器退出时的等待时间
+        - terminationGracePeriodSeconds: 600  # 请适当调整容器退出时的等待时间
           lifecycle:
             preStop:
               exec:
@@ -426,43 +425,4 @@
                   umount -l ${MOUNT_POINT}
                   rmdir ${MOUNT_POINT}
                   exit 0
-    ```
-=======
-  * 启用[延迟删除](../guide/resource-optimization.md#delayed-mount-pod-deletion)，即便应用 pod 退出，mount pod 也会等待指定时间后，才由 CSI Node 销毁。合理设置延时，保证数据及时上传完成；
-  * 自 v0.24 起，CSI 驱动支持定制 mount pod 的方方面面，因此可以修改 `terminationGracePeriodSeconds`，再配合 `preStop` 实现等待数据上传完成后，mount pod 才退出，示范如下：
-
-  :::warning
-  仔细阅读并合理调整下方代码块的各项设置和检测脚本，不当的设置可能导致 mount pod 长时间无法退出，请充分测试并理解对应的风险。
-  :::
-
-   ```yaml title="values-mycluster.yaml"
-   globalConfig:
-   mountPodPatch:
-     - terminationGracePeriodSeconds: 600
-       lifecycle:
-         preStop:
-           exec:
-             command:
-             - sh
-             - -c
-             - |
-               set +e
-               # 改为实际缓存路径
-               staging_dir=/var/jfsCache/chaos-ee-test/rawstaging/
-               while :
-               do
-                 staging_files=$(find $staging_dir -type f | head -n 1)
-                 if [ -z "$staging_files" ]
-                 then
-                   echo "all staging files uploaded"
-                   umount ${MOUNT_POINT} -l
-                   rmdir ${MOUNT_POINT}
-                   exit 0
-                 else
-                   echo "waiting for staging files: $staging_files ..."
-                   sleep 3
-                 fi
-               done
-               exit 0
-   ```
->>>>>>> 62b316f7
+    ```