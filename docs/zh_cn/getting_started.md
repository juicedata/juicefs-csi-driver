---
title: 安装
---

## 安装 JuiceFS CSI 驱动

JuiceFS CSI 驱动需要 Kubernetes 1.14 及以上版本，通过以下方法进行安装。

### 通过 Helm 安装

Helm 是 Kubernetes 的包管理器，Chart 则是 Helm 管理的包。你可以把它看作是 Homebrew、APT 或 YUM 在 Kubernetes 中的等价物。

安装 JuiceFS CSI 驱动需要用 Helm 3.1.0 及以上版本，请参照 [Helm 文档](https://helm.sh/docs/intro/install) 进行安装，并确保 `helm` 二进制能在 `PATH` 环境变量中找到。

1. 检查 kubelet 根目录

   执行以下命令

   ```shell
   ps -ef | grep kubelet | grep root-dir
   ```

   如果结果不为空或者 `/var/lib/kubelet`，则代表该集群的 kubelet 的根目录（`--root-dir`）做了定制，需要在 `values.yaml` 中将 `kubeletDir` 根据实际情况进行设置：

   ```yaml title="values.yaml"
   kubeletDir: <kubelet-dir>
   ```

2. 部署

   执行以下命令部署 JuiceFS CSI 驱动：

   ```shell
   helm repo add juicefs https://juicedata.github.io/charts/
   helm repo update
   helm install juicefs-csi-driver juicefs/juicefs-csi-driver -n kube-system -f ./values.yaml
   ```

3. 检查部署状态

   用下方命令确认 CSI 驱动组件正常运行：

   ```shell
   $ kubectl -n kube-system get pods -l app.kubernetes.io/name=juicefs-csi-driver
   NAME                       READY   STATUS    RESTARTS   AGE
   juicefs-csi-controller-0   3/3     Running   0          22m
   juicefs-csi-node-v9tzb     3/3     Running   0          14m
   ```

   阅读[「架构」](./introduction.md)了解 CSI 驱动的架构，以及各组件功能。

### 通过 kubectl 安装

1. 检查 kubelet 根目录

   在 Kubernetes 集群中任意一个非 Master 节点上执行以下命令：

   ```shell
   ps -ef | grep kubelet | grep root-dir
   ```

2. 部署

   - 如果上一步检查命令返回的结果不为空或者 `/var/lib/kubelet`，则代表该集群 kubelet 定制了根目录（`--root-dir`），因此需要在 CSI 驱动的部署文件中更新 kubelet 根目录路径：

     ```shell
     # 请将下述命令中的 {{KUBELET_DIR}} 替换成 kubelet 当前的根目录路径

     # Kubernetes 版本 >= v1.18
     curl -sSL https://raw.githubusercontent.com/juicedata/juicefs-csi-driver/master/deploy/k8s.yaml | sed 's@/var/lib/kubelet@{{KUBELET_DIR}}@g' | kubectl apply -f -

     # Kubernetes 版本 < v1.18
     curl -sSL https://raw.githubusercontent.com/juicedata/juicefs-csi-driver/master/deploy/k8s_before_v1_18.yaml | sed 's@/var/lib/kubelet@{{KUBELET_DIR}}@g' | kubectl apply -f -
     ```

   - 如果上方检查命令返回的结果为空，则无需修改配置，直接部署：

     ```shell
     # Kubernetes 版本 >= v1.18
     kubectl apply -f https://raw.githubusercontent.com/juicedata/juicefs-csi-driver/master/deploy/k8s.yaml

     # Kubernetes 版本 < v1.18
     kubectl apply -f https://raw.githubusercontent.com/juicedata/juicefs-csi-driver/master/deploy/k8s_before_v1_18.yaml
     ```

3. 检查部署状态

   用下方命令确认 CSI 驱动组件正常运行：

<<<<<<< HEAD
## 升级 CSI 驱动

请参考 [升级 JuiceFS CSI 驱动](./administration/upgrade-csi-driver.md) 文档

## 已知问题
=======
   ```shell
   $ kubectl -n kube-system get pods -l app.kubernetes.io/name=juicefs-csi-driver
   NAME                       READY   STATUS    RESTARTS   AGE
   juicefs-csi-controller-0   3/3     Running   0          22m
   juicefs-csi-node-v9tzb     3/3     Running   0          14m
   ```
>>>>>>> c64bca16

   阅读[「架构」](./introduction.md)了解 CSI 驱动的架构，以及各组件功能。

## 创建 StorageClass {#create-storage-class}

如果你打算以[「动态配置」](./guide/pv.md#dynamic-provisioning)的方式使用 JuiceFS CSI 驱动，那么你需要提前创建 StorageClass。

阅读[「使用方式」](./introduction.md#usage)以了解「动态配置」与「静态配置」的区别。

### 通过 Helm 创建 {#helm-sc}

创建 `values.yaml`，复制并完善下列配置信息。当前只列举出较为基础的配置，更多 JuiceFS CSI 驱动的 Helm chart 支持的配置项可以参考 [Values](https://github.com/juicedata/charts/blob/main/charts/juicefs-csi-driver/README.md#values)。

JuiceFS 社区版和云服务的配置项略有不同，下方示范面向社区版，但你可以在 [Helm chart](https://github.com/juicedata/charts/blob/main/charts/juicefs-csi-driver/values.yaml#L121) 中找到全面示范。

```yaml title="values.yaml"
storageClasses:
- name: juicefs-sc
  enabled: true
  reclaimPolicy: Retain
  # JuiceFS 文件系统相关配置
  # 如果已经提前创建好文件系统，则只需填写 `name` 和 `metaurl` 这两项
  backend:
    name: "<name>"                # JuiceFS 文件系统名
    metaurl: "<meta-url>"         # 元数据引擎的 URL
    storage: "<storage-type>"     # 对象存储类型 (例如 s3、gcs、oss、cos)
    accessKey: "<access-key>"     # 对象存储的 Access Key
    secretKey: "<secret-key>"     # 对象存储的 Secret Key
    bucket: "<bucket>"            # 存储数据的桶路径
    # 设置 Mount Pod 时区，默认为 UTC。
    # envs: "{TZ: Asia/Shanghai}"
  mountPod:
    resources:                    # Mount pod 的资源配置
      requests:
        cpu: "1"
        memory: "1Gi"
      limits:
        cpu: "5"
        memory: "5Gi"
```

用 Helm 创建 StorageClass 时，挂载配置也会一并创建，请在 Helm 里直接管理，无需再[单独创建挂载配置](./guide/pv.md#create-mount-config)。

### 通过 kubectl 创建

```yaml
apiVersion: storage.k8s.io/v1
kind: StorageClass
metadata:
  name: juicefs-sc
provisioner: csi.juicefs.com
parameters:
  csi.storage.k8s.io/provisioner-secret-name: juicefs-secret
  csi.storage.k8s.io/provisioner-secret-namespace: default
  csi.storage.k8s.io/node-publish-secret-name: juicefs-secret
  csi.storage.k8s.io/node-publish-secret-namespace: default
```

### 调整挂载参数

如果需要调整挂载参数，可以在上方的 StorageClass 定义中追加 `mountOptions` 配置。如果需要为不同应用使用不同挂载参数，则需要创建多个 StorageClass，单独添加所需参数。

```yaml
mountOptions:
  - enable-xattr
  - max-uploads=50
  - cache-size=2048
  - cache-dir=/var/foo
  - allow_other
```

JuiceFS 社区版与云服务的挂载参数有所区别，请参考文档：

- [社区版](https://juicefs.com/docs/zh/community/command_reference#juicefs-mount)
- [云服务](https://juicefs.com/docs/zh/cloud/reference/commands_reference/#mount)<|MERGE_RESOLUTION|>--- conflicted
+++ resolved
@@ -87,20 +87,12 @@
 
    用下方命令确认 CSI 驱动组件正常运行：
 
-<<<<<<< HEAD
-## 升级 CSI 驱动
-
-请参考 [升级 JuiceFS CSI 驱动](./administration/upgrade-csi-driver.md) 文档
-
-## 已知问题
-=======
    ```shell
    $ kubectl -n kube-system get pods -l app.kubernetes.io/name=juicefs-csi-driver
    NAME                       READY   STATUS    RESTARTS   AGE
    juicefs-csi-controller-0   3/3     Running   0          22m
    juicefs-csi-node-v9tzb     3/3     Running   0          14m
    ```
->>>>>>> c64bca16
 
    阅读[「架构」](./introduction.md)了解 CSI 驱动的架构，以及各组件功能。
 
