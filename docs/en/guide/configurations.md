--- conflicted
+++ resolved
@@ -109,8 +109,7 @@
         # Clean cache when mount pod exits
         juicefs-clean-cache: "true"
 
-<<<<<<< HEAD
-      # define an environment variable for mount pod 
+      # Define an environment variable for mount pod 
     - pvcSelector:
         matchLabels:
           ...
@@ -120,7 +119,7 @@
       - name: DEMO_FAREWELL
         value: "Such a sweet sorrow"
 
-      # mount some volumes to mount pod
+      # Mount some volumes to mount pod
     - pvcSelector:
         matchLabels:
           ...
@@ -131,8 +130,7 @@
         - name: block-devices
           persistentVolumeClaim:
             claimName: block-pv
-      
-=======
+
       # Select by StorageClass
     - pvcSelector:
         matchStorageClassName: juicefs-sc
@@ -142,7 +140,6 @@
     - pvcSelector:
         matchName: pvc-name
       terminationGracePeriodSeconds: 60
->>>>>>> 1f02d36b
 ```
 
 ### Inherit from CSI Node (deprecated) {#inherit-from-csi-node}
