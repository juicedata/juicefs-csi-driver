--- conflicted
+++ resolved
@@ -14,8 +14,8 @@
 import os
 import pathlib
 import subprocess
-
 import time
+
 from kubernetes import client
 
 from config import KUBE_SYSTEM, IS_CE, RESOURCE_PREFIX, \
@@ -1462,89 +1462,6 @@
     return
 
 
-def test_dynamic_pvc_delete_not_last_with_path_pattern():
-    LOG.info("[test case] delete pvc with path pattern not last in storageClass begin..")
-    label_value = "def"
-    anno_value = "xyz"
-    # deploy sc
-    sc_name = "delete-pvc-path-pattern-dynamic-not-last"
-    sc = StorageClass(
-        name=sc_name, secret_name=SECRET_NAME,
-        parameters={"pathPattern": "${.PVC.namespace}-${.PVC.labels.abc}-${.PVC.annotations.abc}"})
-    LOG.info("Deploy storageClass {}".format(sc.name))
-    sc.create()
-
-    # deploy pvc
-    pvc = PVC(name="delete-pvc-path-pattern-not-last", access_mode="ReadWriteMany",
-              storage_name=sc.name, pv="", labels={"abc": label_value}, annotations={"abc": anno_value})
-    LOG.info("Deploy pvc {}".format(pvc.name))
-    pvc.create()
-
-    # deploy the other pvc
-    other_pvc = PVC(name="other-delete-pvc-path-pattern-not-last", access_mode="ReadWriteMany",
-                    storage_name=sc.name, pv="", labels={"abc": label_value}, annotations={"abc": anno_value})
-    LOG.info("Deploy pvc {}".format(pvc.name))
-    other_pvc.create()
-
-    # deploy pod
-    out_put = gen_random_string(6) + ".txt"
-    deployment = Deployment(name="app-delete-pvc-path-pattern-not-last", pvc=pvc.name, replicas=1, out_put=out_put)
-    LOG.info("Deploy deployment {}".format(deployment.name))
-    deployment.create()
-    pod = Pod(name="", deployment_name=deployment.name, replicas=deployment.replicas)
-    LOG.info("Watch for pods of {} for success.".format(deployment.name))
-    result = pod.watch_for_success()
-    if not result:
-        raise Exception("Pods of deployment {} are not ready within 10 min.".format(deployment.name))
-
-    # check mount point
-    LOG.info("Check mount point..")
-    check_path = "{}-{}-{}/{}".format(KUBE_SYSTEM, label_value, anno_value, out_put)
-    result = check_mount_point(check_path)
-    if not result:
-        raise Exception("mount Point of {} are not ready within 5 min.".format(check_path))
-
-    LOG.info("Development delete..")
-    deployment.delete()
-    LOG.info("Watch deployment deleted..")
-    pod = Pod(name="", deployment_name=deployment.name, replicas=deployment.replicas)
-    LOG.info("Watch for pods of deployment {} for delete.".format(deployment.name))
-    result = pod.watch_for_delete(1)
-    if not result:
-        raise Exception("Pods of deployment {} are not delete within 5 min.".format(deployment.name))
-
-    LOG.info("PVC delete..")
-    pvc.delete()
-    for i in range(0, 60):
-        if pvc.check_is_deleted():
-            LOG.info("PVC is deleted.")
-            break
-        LOG.info("PVC is not deleted.")
-        time.sleep(5)
-
-    LOG.info("Check dir is deleted or not..")
-    file_exist = True
-    for i in range(0, 60):
-        f = pathlib.Path(GLOBAL_MOUNTPOINT + "/" + check_path)
-        if f.exists() is False:
-            file_exist = False
-            break
-        time.sleep(5)
-
-    if not file_exist:
-        LOG.info("Mount point dir: ")
-        LOG.info(os.listdir(GLOBAL_MOUNTPOINT))
-        raise Exception(
-            "SubPath of volume_id {} not exists, it should not be deleted because not the last".format(check_path))
-
-    LOG.info("Test pass.")
-    # delete test resources
-    LOG.info("Remove sc {}".format(sc.name))
-    sc.delete()
-<<<<<<< HEAD
-    return
-
-
 def test_deployment_dynamic_patch_pv_with_webhook():
     LOG.info("[test case] Deployment dynamic update pv with webhook")
     # deploy pvc
@@ -1824,6 +1741,75 @@
     return
 
 
+def test_dynamic_pvc_delete_not_last_with_path_pattern():
+    LOG.info("[test case] delete pvc with path pattern not last in storageClass begin..")
+    label_value = "def"
+    anno_value = "xyz"
+    # deploy sc
+    sc_name = "delete-pvc-path-pattern-dynamic-not-last"
+    sc = StorageClass(
+        name=sc_name, secret_name=SECRET_NAME,
+        parameters={"pathPattern": "${.PVC.namespace}-${.PVC.labels.abc}-${.PVC.annotations.abc}"})
+    pvc = PVC(name="delete-pvc-path-pattern-not-last", access_mode="ReadWriteMany",
+              storage_name=sc.name, pv="", labels={"abc": label_value}, annotations={"abc": anno_value})
+    LOG.info("Deploy pvc {}".format(pvc.name))
+    pvc.create()
+
+    # deploy the other pvc
+    other_pvc = PVC(name="other-delete-pvc-path-pattern-not-last", access_mode="ReadWriteMany",
+                    storage_name=sc.name, pv="", labels={"abc": label_value}, annotations={"abc": anno_value})
+    LOG.info("Deploy pvc {}".format(pvc.name))
+    other_pvc.create()
+
+    # deploy pod
+    out_put = gen_random_string(6) + ".txt"
+    deployment = Deployment(name="app-delete-pvc-path-pattern-not-last", pvc=pvc.name, replicas=1, out_put=out_put)
+    check_path = "{}-{}-{}/{}".format(KUBE_SYSTEM, label_value, anno_value, out_put)
+    result = check_mount_point(check_path)
+    if not result:
+        raise Exception("mount Point of {} are not ready within 5 min.".format(check_path))
+
+    LOG.info("Development delete..")
+    deployment.delete()
+    LOG.info("Watch deployment deleted..")
+    pod = Pod(name="", deployment_name=deployment.name, replicas=deployment.replicas)
+    LOG.info("Watch for pods of deployment {} for delete.".format(deployment.name))
+    result = pod.watch_for_delete(1)
+    if not result:
+        raise Exception("Pods of deployment {} are not delete within 5 min.".format(deployment.name))
+
+    LOG.info("PVC delete..")
+    pvc.delete()
+    for i in range(0, 60):
+        if pvc.check_is_deleted():
+            LOG.info("PVC is deleted.")
+            break
+        LOG.info("PVC is not deleted.")
+        time.sleep(5)
+
+    LOG.info("Check dir is deleted or not..")
+    file_exist = True
+    for i in range(0, 60):
+        f = pathlib.Path(GLOBAL_MOUNTPOINT + "/" + check_path)
+        if f.exists() is False:
+            file_exist = False
+            break
+        time.sleep(5)
+
+    if not file_exist:
+        LOG.info("Mount point dir: ")
+        LOG.info(os.listdir(GLOBAL_MOUNTPOINT))
+        raise Exception(
+            "SubPath of volume_id {} not exists, it should not be deleted because not the last".format(check_path))
+
+    LOG.info("Test pass.")
+    # delete test resources
+    LOG.info("Remove sc {}".format(sc.name))
+    sc.delete()
+    LOG.info("Remove pvc {}".format(other_pvc.name))
+    other_pvc.delete()
+
+
 def test_dynamic_mount_image_with_webhook():
     LOG.info("[test case] Deployment set mount image in storageClass with webhook begin..")
     mount_image = "juicedata/mount:v1.0.0-4.8.0"
@@ -2001,8 +1987,4 @@
     LOG.info("Remove pv {}".format(pvc.name))
     pv.delete()
     LOG.info("Test pass.")
-=======
-    LOG.info("Remove pvc {}".format(other_pvc.name))
-    other_pvc.delete()
->>>>>>> dd47c72e
     return