--- conflicted
+++ resolved
@@ -34,16 +34,10 @@
 import { FormattedMessage, IntlProvider } from 'react-intl'
 import { Link, useLocation } from 'react-router-dom'
 
-<<<<<<< HEAD
-import ConfigModal from './config-modal'
-import { DSIcon, LocaleIcon, PODIcon, PVCIcon, PVIcon, SCIcon, UpgradeIcon } from '@/icons'
-=======
 import BatchUpgradeModal from '@/components/batch-upgrade-modal.tsx'
 import { LocaleIcon, ResourcesIcon, UpgradeIcon } from '@/icons'
->>>>>>> ec4991ea
 import en from '@/locales/en-US'
 import cn from '@/locales/zh-CN'
-import BatchUpgradeModal from '@/components/batch-upgrade-modal.tsx'
 
 const { Header, Sider, Content } = AntdLayout
 
@@ -155,21 +149,6 @@
                   />
                 </Tooltip>
               )}
-<<<<<<< HEAD
-            </ConfigModal>
-            <BatchUpgradeModal>
-              {({ onClick }) => (
-                <Tooltip title={<FormattedMessage id="batchUpgrade" />}>
-                  <Button
-                    className="header-button"
-                    onClick={onClick}
-                    icon={<UpgradeIcon />}
-                  />
-                </Tooltip>
-              )}
-
-=======
->>>>>>> ec4991ea
             </BatchUpgradeModal>
             <Tooltip title="English / 中文">
               <Button
