--- conflicted
+++ resolved
@@ -125,9 +125,7 @@
 	}
 
 	subPath := ""
-	if m, ok := volCtx["mode"]; ok && m == "dynamic" {
-		subPath = volumeID
-	} else if sp, ok := volCtx["subPath"]; ok {
+	if sp, ok := volCtx["subPath"]; ok {
 		subPath = sp
 	}
 	bindSource, err := jfs.CreateVol(volumeID, subPath)
@@ -154,10 +152,6 @@
 		return nil, status.Error(codes.InvalidArgument, "Target path not provided")
 	}
 
-<<<<<<< HEAD
-	klog.V(5).Infof("NodeUnpublishVolume: unmounting ref for target %s", target)
-=======
->>>>>>> 6f43dfb8
 	refs, err := getMountRefs(target)
 
 	klog.V(5).Infof("NodeUnpublishVolume: unmounting %s", target)
@@ -165,10 +159,7 @@
 		return nil, status.Errorf(codes.Internal, "Could not unmount %q: %v", target, err)
 	}
 
-<<<<<<< HEAD
-=======
 	klog.V(5).Infof("NodeUnpublishVolume: unmounting ref for target %s", target)
->>>>>>> 6f43dfb8
 	// we can only unmount this when only one is left
 	// since the PVC might be used by more than one container
 	if err == nil && len(refs) == 1 {
