/*
Copyright 2021 Juicedata Inc

Licensed under the Apache License, Version 2.0 (the "License");
you may not use this file except in compliance with the License.
You may obtain a copy of the License at

    http://www.apache.org/licenses/LICENSE-2.0

Unless required by applicable law or agreed to in writing, software
distributed under the License is distributed on an "AS IS" BASIS,
WITHOUT WARRANTIES OR CONDITIONS OF ANY KIND, either express or implied.
See the License for the specific language governing permissions and
limitations under the License.
*/

package juicefs

import (
	"context"
	"fmt"
	"io/ioutil"
	"os"
	"os/exec"
	"path/filepath"
	"regexp"
	"strconv"
	"strings"
	"sync"
	"syscall"
	"time"

	"github.com/juicedata/juicefs-csi-driver/pkg/util"
	corev1 "k8s.io/api/core/v1"
	k8serrors "k8s.io/apimachinery/pkg/api/errors"
	metav1 "k8s.io/apimachinery/pkg/apis/meta/v1"
	"k8s.io/apimachinery/pkg/fields"

	"github.com/juicedata/juicefs-csi-driver/pkg/config"
	"github.com/juicedata/juicefs-csi-driver/pkg/juicefs/k8sclient"
	podmount "github.com/juicedata/juicefs-csi-driver/pkg/juicefs/mount"
	"google.golang.org/grpc/codes"
	"google.golang.org/grpc/status"
	"k8s.io/klog"
	k8sexec "k8s.io/utils/exec"
	"k8s.io/utils/mount"
)

<<<<<<< HEAD
=======
const (
	defaultCheckTimeout = 2 * time.Second
	fsTypeNone          = "none"
	procMountInfoPath   = "/proc/self/mountinfo"
)

>>>>>>> b7d44cd4
// Interface of juicefs provider
type Interface interface {
	mount.Interface
	JfsMount(volumeID string, target string, secrets, volCtx map[string]string, options []string) (Jfs, error)
	JfsCreateVol(volumeID string, subPath string, secrets map[string]string) error
	JfsDeleteVol(volumeID string, target string, secrets map[string]string) error
	JfsUnmount(volumeID, mountPath string) error
	JfsCleanupMountPoint(mountPath string) error
	GetJfsVolUUID(name string) (string, error)
	Version() ([]byte, error)
}

type juicefs struct {
	sync.Mutex
	mount.SafeFormatAndMount
	*k8sclient.K8sClient

	podMount     podmount.MntInterface
	processMount podmount.MntInterface
	UUIDMaps     map[string]string
	CacheDirMaps map[string][]string
}

var _ Interface = &juicefs{}

type jfs struct {
	Provider  *juicefs
	Name      string
	MountPath string
	Options   []string
}

// Jfs is the interface of a mounted file system
type Jfs interface {
	GetBasePath() string
	CreateVol(volumeID, subPath string) (string, error)
	BindTarget(bindSource, target string) error
}

var _ Jfs = &jfs{}

func (fs *jfs) GetBasePath() string {
	return fs.MountPath
}

// CreateVol creates the directory needed
func (fs *jfs) CreateVol(volumeID, subPath string) (string, error) {
	volPath := filepath.Join(fs.MountPath, subPath)
	klog.V(6).Infof("CreateVol: checking %q exists in %v", volPath, fs)
	var exists bool
	ctx, cancel := context.WithTimeout(context.Background(), config.ContextTimeout)
	defer cancel()

	if err := util.DoWithContext(ctx, func() (err error) {
		exists, err = mount.PathExists(volPath)
		return
	}); err != nil {
		return "", status.Errorf(codes.Internal, "Could not check volume path %q exists: %v", volPath, err)
	}
	if !exists {
		klog.V(5).Infof("CreateVol: volume not existed")
		if err := util.DoWithContext(ctx, func() (err error) {
			return os.MkdirAll(volPath, os.FileMode(0777))
		}); err != nil {
			return "", status.Errorf(codes.Internal, "Could not make directory for meta %q: %v", volPath, err)
		}
		var fi os.FileInfo
		if err := util.DoWithContext(ctx, func() (err error) {
			fi, err = os.Stat(volPath)
			return err
		}); err != nil {
			return "", status.Errorf(codes.Internal, "Could not stat directory %s: %q", volPath, err)
		} else if fi.Mode().Perm() != 0777 { // The perm of `volPath` may not be 0777 when the umask applied
			if err := util.DoWithContext(ctx, func() (err error) {
				return os.Chmod(volPath, os.FileMode(0777))
			}); err != nil {
				return "", status.Errorf(codes.Internal, "Could not chmod directory %s: %q", volPath, err)
			}
		}
	}

	return volPath, nil
}

func (fs *jfs) BindTarget(bindSource, target string) error {
	mountInfos, err := mount.ParseMountInfo(procMountInfoPath)
	if err != nil {
		return err
	}
	var mountMinor, targetMinor *int
	for _, mi := range mountInfos {
		if mi.MountPoint == fs.MountPath {
			minor := mi.Minor
			mountMinor = &minor
		}
		if mi.MountPoint == target {
			targetMinor = &mi.Minor
		}
	}
	if mountMinor == nil {
		return fmt.Errorf("BindTarget: mountPath %s not mounted", fs.MountPath)
	}
	if targetMinor != nil {
		if *targetMinor == *mountMinor {
			// target already binded mountpath
			klog.V(6).Infof("BindTarget: target %s already bind mount to %s", target, fs.MountPath)
			return nil
		}
		// target is bind by other path, umount it
		klog.Infof("BindTarget: target %s bind mount to other path, umount it", target)
		util.UmountPath(context.TODO(), target)
	}
	// bind target to mountpath
	klog.Infof("BindTarget: binding %s at %s", bindSource, target)
	if err := fs.Provider.Mount(bindSource, target, fsTypeNone, []string{"bind"}); err != nil {
		os.Remove(target)
		return err
	}
	return nil
}

// NewJfsProvider creates a provider for JuiceFS file system
func NewJfsProvider(mounter *mount.SafeFormatAndMount, k8sClient *k8sclient.K8sClient) Interface {
	if mounter == nil {
		mounter = &mount.SafeFormatAndMount{
			Interface: mount.New(""),
			Exec:      k8sexec.New(),
		}
	}
	processMnt := podmount.NewProcessMount(*mounter)
	podMnt := podmount.NewPodMount(k8sClient, *mounter)

	uuidMaps := make(map[string]string)
	cacheDirMaps := make(map[string][]string)
	return &juicefs{
		Mutex:              sync.Mutex{},
		SafeFormatAndMount: *mounter,
		K8sClient:          k8sClient,
		podMount:           podMnt,
		processMount:       processMnt,
		UUIDMaps:           uuidMaps,
		CacheDirMaps:       cacheDirMaps,
	}
}

func (j *juicefs) JfsCreateVol(volumeID string, subPath string, secrets map[string]string) error {
	jfsSetting, err := j.getSettings(volumeID, "", secrets, nil, []string{})
	if err != nil {
		return err
	}
	jfsSetting.SubPath = subPath
	jfsSetting.MountPath = filepath.Join(config.PodMountBase, jfsSetting.VolumeId)
	if config.FormatInPod {
		return j.podMount.JCreateVolume(jfsSetting)
	}
	return j.processMount.JCreateVolume(jfsSetting)
}

func (j *juicefs) JfsDeleteVol(volumeID string, subPath string, secrets map[string]string) error {
	jfsSetting, err := j.getSettings(volumeID, "", secrets, nil, []string{})
	if err != nil {
		return err
	}
	jfsSetting.SubPath = subPath
	jfsSetting.MountPath = filepath.Join(config.PodMountBase, jfsSetting.VolumeId)

	mnt := j.processMount
	if config.FormatInPod {
		mnt = j.podMount
	}
	if err := mnt.JDeleteVolume(jfsSetting); err != nil {
		return err
	}
	return j.JfsCleanupMountPoint(jfsSetting.MountPath)
}

func (j *juicefs) JfsMount(volumeID string, target string, secrets, volCtx map[string]string, options []string) (Jfs, error) {
	jfsSetting, err := j.getSettings(volumeID, target, secrets, volCtx, options)
	if err != nil {
		return nil, err
	}
	mountPath, err := j.MountFs(jfsSetting)
	if err != nil {
		return nil, status.Errorf(codes.Internal, "%v", err)
	}

	return &jfs{
		Provider:  j,
		Name:      secrets["name"],
		MountPath: mountPath,
		Options:   options,
	}, nil
}

// JfsMount auths and mounts JuiceFS
func (j *juicefs) getSettings(volumeID string, target string, secrets, volCtx map[string]string, options []string) (*config.JfsSetting, error) {
	jfsSetting, err := config.ParseSetting(secrets, volCtx, options, !config.ByProcess)
	if err != nil {
		klog.V(5).Infof("Parse config error: %v", err)
		return nil, err
	}
	jfsSetting.VolumeId = volumeID
	jfsSetting.TargetPath = target
	if !jfsSetting.IsCe {
		if secrets["token"] == "" {
			klog.V(5).Infof("token is empty, skip authfs.")
		} else {
			res, err := j.AuthFs(secrets, jfsSetting)
			if err != nil {
				return nil, status.Errorf(codes.Internal, "Could not auth juicefs: %v", err)
			}
			if config.FormatInPod {
				jfsSetting.FormatCmd = res
			}
		}
		jfsSetting.UUID = secrets["name"]
	} else {
		noUpdate := false
		if secrets["storage"] == "" || secrets["bucket"] == "" {
			klog.V(5).Infof("JfsMount: storage or bucket is empty, format --no-update.")
			noUpdate = true
		}
		if config.FormatInPod && (secrets["storage"] == "ceph" || secrets["storage"] == "gs") {
			jfsSetting.Envs["JFS_NO_CHECK_OBJECT_STORAGE"] = "1"
		}
		res, err := j.ceFormat(secrets, noUpdate, jfsSetting)
		if err != nil {
			return nil, status.Errorf(codes.Internal, "%v", err)
		}
		if config.FormatInPod {
			jfsSetting.FormatCmd = res
		}
	}

	uniqueId, err := j.getUniqueId(volumeID)
	if err != nil {
		klog.Errorf("Get volume name by volume id %s error: %v", volumeID, err)
		return nil, err
	}
	jfsSetting.UniqueId = uniqueId
	if jfsSetting.CleanCache {
		uuid := jfsSetting.Name
		if jfsSetting.IsCe {
			if uuid, err = j.GetJfsVolUUID(jfsSetting.Source); err != nil {
				return nil, err
			}
		}
		jfsSetting.UUID = uuid
		if config.ByProcess {
			j.Lock()
			j.UUIDMaps[uniqueId] = uuid
			j.CacheDirMaps[uniqueId] = jfsSetting.CacheDirs
			j.Unlock()
		}
	}
	return jfsSetting, nil
}

// getUniqueId: get UniqueId from volumeId (volumeHandle of PV)
// When STORAGE_CLASS_SHARE_MOUNT env is set:
//
//	in dynamic provision, UniqueId set as SC name
//	in static provision, UniqueId set as volumeId
//
// When STORAGE_CLASS_SHARE_MOUNT env not set:
//
//	UniqueId set as volumeId
func (j *juicefs) getUniqueId(volumeId string) (string, error) {
	if os.Getenv("STORAGE_CLASS_SHARE_MOUNT") == "true" && !config.ByProcess {
		pv, err := j.K8sClient.GetPersistentVolume(volumeId)
		// In static provision, volumeId may not be PV name, it is expected that PV cannot be found by volumeId
		if err != nil && !k8serrors.IsNotFound(err) {
			return "", err
		}
		// In dynamic provision, PV.spec.StorageClassName is which SC(StorageClass) it belongs to.
		if err == nil && pv.Spec.StorageClassName != "" {
			return pv.Spec.StorageClassName, nil
		}
	}
	return volumeId, nil
}

// GetJfsVolUUID get UUID from result of `juicefs status <volumeName>`
func (j *juicefs) GetJfsVolUUID(name string) (string, error) {
	stdout, err := j.Exec.Command(config.CeCliPath, "status", name).CombinedOutput()
	if err != nil {
		klog.Errorf("juicefs status: output is '%s'", stdout)
		return "", err
	}

	matchExp := regexp.MustCompile(`"UUID": "(.*)"`)
	idStr := matchExp.FindString(string(stdout))
	idStrs := strings.Split(idStr, "\"")
	if len(idStrs) < 4 {
		return "", status.Errorf(codes.Internal, "get uuid of %s error", name)
	}

	return idStrs[3], nil
}

func (j *juicefs) JfsUnmount(volumeId, mountPath string) error {
	uniqueId, err := j.getUniqueId(volumeId)
	if err != nil {
		klog.Errorf("Get volume name by volume id %s error: %v", volumeId, err)
		return err
	}
	if config.ByProcess {
		ref, err := j.processMount.GetMountRef(mountPath, "")
		if err != nil {
			klog.Errorf("Get mount ref error: %v", err)
		}
		err = j.processMount.JUmount(mountPath, "")
		if err != nil {
			klog.Errorf("Get mount ref error: %v", err)
		}
		if ref == 1 {
			func() {
				j.Lock()
				defer j.Unlock()
				uuid := j.UUIDMaps[uniqueId]
				cacheDirs := j.CacheDirMaps[uniqueId]
				if uuid == "" && len(cacheDirs) == 0 {
					klog.Infof("Can't get uuid and cacheDirs of %s. skip cache clean.", uniqueId)
					return
				}
				delete(j.UUIDMaps, uniqueId)
				delete(j.CacheDirMaps, uniqueId)

				klog.V(5).Infof("Cleanup cache of volume %s in node %s", uniqueId, config.NodeName)
				go j.processMount.CleanCache(uuid, uniqueId, cacheDirs)
			}()
		}
		return err
	}

	mnt := j.podMount
	mountPods := []corev1.Pod{}
	var mountPod *corev1.Pod
	var podName string
	// get pod by exact name
	oldPodName := podmount.GenPodNameByUniqueId(uniqueId, false)
	pod, err := j.K8sClient.GetPod(oldPodName, config.Namespace)
	if err != nil {
		if !k8serrors.IsNotFound(err) {
			klog.Errorf("JfsUnmount: Get mount pod %s err %v", oldPodName, err)
			return err
		}
	}
	if pod != nil {
		mountPods = append(mountPods, *pod)
	}
	// get pod by label
	labelSelector := &metav1.LabelSelector{MatchLabels: map[string]string{
		config.PodTypeKey:          config.PodTypeValue,
		config.PodUniqueIdLabelKey: uniqueId,
	}}
	fieldSelector := &fields.Set{"spec.nodeName": config.NodeName}
	pods, err := j.K8sClient.ListPod(config.Namespace, labelSelector, fieldSelector)
	if err != nil {
		klog.Errorf("List pods of uniqueId %s error: %v", uniqueId, err)
		return err
	}
	mountPods = append(mountPods, pods...)
	// find pod by target
	key := util.GetReferenceKey(mountPath)
	for _, po := range mountPods {
		if _, ok := po.Annotations[key]; ok {
			mountPod = &po
			break
		}
	}
	if mountPod != nil {
		podName = mountPod.Name
	}

	lock := config.GetPodLock(podName)
	lock.Lock()
	defer lock.Unlock()

	// umount target path
	if err = mnt.UmountTarget(mountPath, podName); err != nil {
		return err
	}
	if podName == "" {
		return nil
	}
	// get refs of mount pod
	refs, err := mnt.GetMountRef(mountPath, podName)
	if err != nil {
		return err
	}
	if refs == 0 {
		// if refs is none, umount
		return j.podMount.JUmount(mountPath, podName)
	}
	return nil
}

func (j *juicefs) JfsCleanupMountPoint(mountPath string) error {
	klog.V(5).Infof("JfsCleanupMountPoint: clean up mount point: %q", mountPath)
	ctx, cancel := context.WithTimeout(context.Background(), config.ContextTimeout)
	defer cancel()

	return util.DoWithContext(ctx, func() (err error) {
		return mount.CleanupMountPoint(mountPath, j.SafeFormatAndMount.Interface, false)
	})
}

// AuthFs authenticates JuiceFS, enterprise edition only
func (j *juicefs) AuthFs(secrets map[string]string, setting *config.JfsSetting) (string, error) {
	if secrets == nil {
		return "", status.Errorf(codes.InvalidArgument, "Nil secrets")
	}

	if secrets["name"] == "" {
		return "", status.Errorf(codes.InvalidArgument, "Empty name")
	}

	args := []string{"auth", secrets["name"]}
	cmdArgs := []string{config.CliPath, "auth", secrets["name"]}

	keysCompatible := map[string]string{
		"access-key":  "accesskey",
		"access-key2": "accesskey2",
		"secret-key":  "secretkey",
		"secret-key2": "secretkey2",
	}
	// compatible
	for compatibleKey, realKey := range keysCompatible {
		if value, ok := secrets[compatibleKey]; ok {
			klog.Infof("transform key [%s] to [%s]", compatibleKey, realKey)
			secrets[realKey] = value
			delete(secrets, compatibleKey)
		}
	}

	keys := []string{
		"accesskey",
		"accesskey2",
		"bucket",
		"bucket2",
		"subdir",
	}
	keysStripped := []string{
		"token",
		"secretkey",
		"secretkey2",
		"passphrase"}
	for _, k := range keys {
		if secrets[k] != "" {
			cmdArgs = append(cmdArgs, fmt.Sprintf("--%s=%s", k, secrets[k]))
			args = append(args, fmt.Sprintf("--%s=%s", k, secrets[k]))
		}
	}
	for _, k := range keysStripped {
		if secrets[k] != "" {
			cmdArgs = append(cmdArgs, fmt.Sprintf("--%s=${%s}", k, k))
			args = append(args, fmt.Sprintf("--%s=%s", k, secrets[k]))
		}
	}
	if v, ok := os.LookupEnv("JFS_NO_UPDATE_CONFIG"); ok && v == "enabled" {
		cmdArgs = append(cmdArgs, "--no-update")
		args = append(args, "--no-update")
		if secrets["bucket"] == "" {
			return "", status.Errorf(codes.InvalidArgument,
				"bucket argument is required when --no-update option is provided")
		}
		if !config.FormatInPod && secrets["initconfig"] != "" {
			conf := secrets["name"] + ".conf"
			confPath := filepath.Join("/root/.juicefs", conf)
			if _, err := os.Stat(confPath); os.IsNotExist(err) {
				err = ioutil.WriteFile(confPath, []byte(secrets["initconfig"]), 0644)
				if err != nil {
					return "", status.Errorf(codes.Internal,
						"Create config file %q failed: %v", confPath, err)
				}
				klog.V(5).Infof("Create config file: %q success", confPath)
			}
		}
	}
	if setting.FormatOptions != "" {
		options, err := setting.ParseFormatOptions()
		if err != nil {
			return "", status.Errorf(codes.InvalidArgument, "Parse format options error: %v", err)
		}
		args = append(args, setting.RepresentFormatOptions(options)...)
		stripped := setting.StripFormatOptions(options, []string{"session-token"})
		cmdArgs = append(cmdArgs, stripped...)
	}
	klog.V(5).Infof("AuthFs cmd: %v", cmdArgs)

	if config.FormatInPod {
		cmd := strings.Join(cmdArgs, " ")
		return cmd, nil
	}

	ctx, cancel := context.WithTimeout(context.Background(), config.ContextTimeout)
	defer cancel()

	authCmd := j.Exec.CommandContext(ctx, config.CliPath, args...)
	envs := syscall.Environ()
	for key, val := range setting.Envs {
		envs = append(envs, fmt.Sprintf("%s=%s", key, val))
	}
	authCmd.SetEnv(envs)
	res, err := authCmd.CombinedOutput()
	klog.Infof("Auth output is %s", res)
	return string(res), err
}

// MountFs mounts JuiceFS with idempotency
func (j *juicefs) MountFs(jfsSetting *config.JfsSetting) (string, error) {
	var mnt podmount.MntInterface
	if jfsSetting.UsePod {
		jfsSetting.MountPath = filepath.Join(config.PodMountBase, jfsSetting.UniqueId)
		mnt = j.podMount
	} else {
		jfsSetting.MountPath = filepath.Join(config.MountBase, jfsSetting.UniqueId)
		mnt = j.processMount
	}

	err := mnt.JMount(jfsSetting)
	if err != nil {
		return "", err
	}
	klog.V(5).Infof("Mount: mounting %q at %q with options %v", util.StripPasswd(jfsSetting.Source), jfsSetting.MountPath, jfsSetting.Options)
	return jfsSetting.MountPath, nil
}

// Upgrade upgrades binary file in `cliPath` to newest version
func (j *juicefs) Upgrade() {
	if v, ok := os.LookupEnv("JFS_AUTO_UPGRADE"); !ok || v != "enabled" {
		return
	}

	timeout := 10
	if t, ok := os.LookupEnv("JFS_AUTO_UPGRADE_TIMEOUT"); ok {
		if v, err := strconv.Atoi(t); err == nil {
			timeout = v
		}
	}

	ctx, cancel := context.WithTimeout(context.Background(), time.Duration(timeout)*time.Second)
	defer cancel()

	err := exec.CommandContext(ctx, config.CliPath, "version", "-u").Run()
	if ctx.Err() == context.DeadlineExceeded {
		klog.V(5).Infof("Upgrade: did not finish in %v", timeout)
		return
	}

	if err != nil {
		klog.V(5).Infof("Upgrade: err %v", err)
		return
	}

	klog.V(5).Infof("Upgrade: successfully upgraded to newest version")
}

func (j *juicefs) Version() ([]byte, error) {
	return j.Exec.Command(config.CliPath, "version").CombinedOutput()
}

func (j *juicefs) ceFormat(secrets map[string]string, noUpdate bool, setting *config.JfsSetting) (string, error) {
	if secrets == nil {
		return "", status.Errorf(codes.InvalidArgument, "Nil secrets")
	}

	if secrets["name"] == "" {
		return "", status.Errorf(codes.InvalidArgument, "Empty name")
	}

	if secrets["metaurl"] == "" {
		return "", status.Errorf(codes.InvalidArgument, "Empty metaurl")
	}

	args := []string{"format"}
	cmdArgs := []string{config.CeCliPath, "format"}
	if noUpdate {
		cmdArgs = append(cmdArgs, "--no-update")
		args = append(args, "--no-update")
	}
	keys := []string{
		"storage",
		"bucket",
		"access-key",
		"block-size",
		"compress",
		"trash-days",
		"capacity",
		"inodes",
		"shards",
	}
	keysStripped := map[string]string{"secret-key": "secretkey"}
	for _, k := range keys {
		if secrets[k] != "" {
			cmdArgs = append(cmdArgs, fmt.Sprintf("--%s=%s", k, secrets[k]))
			args = append(args, fmt.Sprintf("--%s=%s", k, secrets[k]))
		}
	}
	for k, v := range keysStripped {
		if secrets[k] != "" {
			cmdArgs = append(cmdArgs, fmt.Sprintf("--%s=${%s}", k, v))
			args = append(args, fmt.Sprintf("--%s=%s", k, secrets[k]))
		}
	}
	cmdArgs = append(cmdArgs, "${metaurl}", secrets["name"])
	args = append(args, secrets["metaurl"], secrets["name"])

	if setting.FormatOptions != "" {
		options, err := setting.ParseFormatOptions()
		if err != nil {
			return "", status.Errorf(codes.InvalidArgument, "Parse format options error: %v", err)
		}
		args = append(args, setting.RepresentFormatOptions(options)...)
		stripped := setting.StripFormatOptions(options, []string{"session-token"})
		cmdArgs = append(cmdArgs, stripped...)
	}

	klog.V(5).Infof("ceFormat cmd: %v", cmdArgs)

	if config.FormatInPod {
		cmd := strings.Join(cmdArgs, " ")
		return cmd, nil
	}

	ctx, cancel := context.WithTimeout(context.Background(), config.ContextTimeout)
	defer cancel()

	formatCmd := j.Exec.CommandContext(ctx, config.CeCliPath, args...)
	envs := syscall.Environ()
	for key, val := range setting.Envs {
		envs = append(envs, fmt.Sprintf("%s=%s", key, val))
	}
	if secrets["storage"] == "ceph" || secrets["storage"] == "gs" {
		envs = append(envs, "JFS_NO_CHECK_OBJECT_STORAGE=1")
	}
	formatCmd.SetEnv(envs)
	res, err := formatCmd.CombinedOutput()
	klog.Infof("Format output is %s", res)
	return string(res), err
}<|MERGE_RESOLUTION|>--- conflicted
+++ resolved
@@ -46,15 +46,11 @@
 	"k8s.io/utils/mount"
 )
 
-<<<<<<< HEAD
-=======
 const (
-	defaultCheckTimeout = 2 * time.Second
-	fsTypeNone          = "none"
-	procMountInfoPath   = "/proc/self/mountinfo"
+	fsTypeNone        = "none"
+	procMountInfoPath = "/proc/self/mountinfo"
 )
 
->>>>>>> b7d44cd4
 // Interface of juicefs provider
 type Interface interface {
 	mount.Interface
