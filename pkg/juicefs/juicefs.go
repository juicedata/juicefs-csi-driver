--- conflicted
+++ resolved
@@ -102,11 +102,7 @@
 	volPath := filepath.Join(fs.MountPath, subPath)
 	klog.V(6).Infof("CreateVol: checking %q exists in %v", volPath, fs)
 	var exists bool
-<<<<<<< HEAD
 	if err := util.DoWithContext(ctx, func() (err error) {
-=======
-	if _, err := util.DoWithinTime(ctx, defaultCheckTimeout, nil, func() (err error) {
->>>>>>> 8c0a8841
 		exists, err = mount.PathExists(volPath)
 		return
 	}); err != nil {
@@ -114,31 +110,19 @@
 	}
 	if !exists {
 		klog.V(5).Infof("CreateVol: volume not existed")
-<<<<<<< HEAD
 		if err := util.DoWithContext(ctx, func() (err error) {
-=======
-		if _, err := util.DoWithinTime(ctx, defaultCheckTimeout, nil, func() (err error) {
->>>>>>> 8c0a8841
 			return os.MkdirAll(volPath, os.FileMode(0777))
 		}); err != nil {
 			return "", fmt.Errorf("could not make directory for meta %q: %v", volPath, err)
 		}
 		var fi os.FileInfo
-<<<<<<< HEAD
 		if err := util.DoWithContext(ctx, func() (err error) {
-=======
-		if _, err := util.DoWithinTime(ctx, defaultCheckTimeout, nil, func() (err error) {
->>>>>>> 8c0a8841
 			fi, err = os.Stat(volPath)
 			return err
 		}); err != nil {
 			return "", fmt.Errorf("could not stat directory %s: %q", volPath, err)
 		} else if fi.Mode().Perm() != 0777 { // The perm of `volPath` may not be 0777 when the umask applied
-<<<<<<< HEAD
 			if err := util.DoWithContext(ctx, func() (err error) {
-=======
-			if _, err := util.DoWithinTime(ctx, defaultCheckTimeout, nil, func() (err error) {
->>>>>>> 8c0a8841
 				return os.Chmod(volPath, os.FileMode(0777))
 			}); err != nil {
 				return "", fmt.Errorf("could not chmod directory %s: %q", volPath, err)
@@ -466,11 +450,7 @@
 
 func (j *juicefs) JfsCleanupMountPoint(ctx context.Context, mountPath string) error {
 	klog.V(5).Infof("JfsCleanupMountPoint: clean up mount point: %q", mountPath)
-<<<<<<< HEAD
 	return util.DoWithContext(ctx, func() (err error) {
-=======
-	_, err := util.DoWithinTime(ctx, 5*time.Second, nil, func() error {
->>>>>>> 8c0a8841
 		return mount.CleanupMountPoint(mountPath, j.SafeFormatAndMount.Interface, false)
 	})
 }
@@ -567,15 +547,7 @@
 		envs = append(envs, fmt.Sprintf("%s=%s", key, val))
 	}
 	authCmd.SetEnv(envs)
-<<<<<<< HEAD
 	res, err := authCmd.CombinedOutput()
-=======
-	var res []byte
-	_, err := util.DoWithinTime(ctx, 5*time.Second, nil, func() (err error) {
-		res, err = authCmd.CombinedOutput()
-		return
-	})
->>>>>>> 8c0a8841
 	klog.Infof("Auth output is %s", res)
 	if err != nil {
 		klog.Infof("Auth error: %v", err)
@@ -709,15 +681,7 @@
 		envs = append(envs, "JFS_NO_CHECK_OBJECT_STORAGE=1")
 	}
 	formatCmd.SetEnv(envs)
-<<<<<<< HEAD
 	res, err := formatCmd.CombinedOutput()
-=======
-	var res []byte
-	_, err := util.DoWithinTime(ctx, 5*time.Second, nil, func() (err error) {
-		res, err = formatCmd.CombinedOutput()
-		return
-	})
->>>>>>> 8c0a8841
 	klog.Infof("Format output is %s", res)
 	if err != nil {
 		klog.Infof("Format error: %v", err)
