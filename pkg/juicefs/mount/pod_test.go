--- conflicted
+++ resolved
@@ -79,15 +79,7 @@
 			Containers: []corev1.Container{{
 				Name:    "jfs-mount",
 				Image:   config.MountImage,
-<<<<<<< HEAD
-				Command: []string{"sh", "-c", ""},
-=======
 				Command: []string{"sh", "-c", defaultCmd},
-				Ports: []corev1.ContainerPort{{
-					Name:          "metrics",
-					ContainerPort: 9567,
-				}},
->>>>>>> 2433f561
 				Env: []corev1.EnvVar{{
 					Name:  "JFS_FOREGROUND",
 					Value: "1",
