--- conflicted
+++ resolved
@@ -57,11 +57,7 @@
 }
 
 func (p *PodMount) JMount(ctx context.Context, appInfo *jfsConfig.AppInfo, jfsSetting *jfsConfig.JfsSetting) error {
-	hashVal, err := GenHashOfSetting(*jfsSetting)
-	if err != nil {
-		klog.Errorf("Generate hash of jfsSetting error: %v", err)
-		return err
-	}
+	hashVal := GenHashOfSetting(*jfsSetting)
 	jfsSetting.HashVal = hashVal
 
 	lock := jfsConfig.GetPodLock(hashVal)
@@ -296,11 +292,6 @@
 }
 
 func (p *PodMount) genMountPodName(ctx context.Context, jfsSetting *jfsConfig.JfsSetting) (string, error) {
-<<<<<<< HEAD
-	hashVal := GenHashOfSetting(*jfsSetting)
-
-=======
->>>>>>> ce4e96ad
 	labelSelector := &metav1.LabelSelector{MatchLabels: map[string]string{
 		jfsConfig.PodTypeKey:           jfsConfig.PodTypeValue,
 		jfsConfig.PodUniqueIdLabelKey:  jfsSetting.UniqueId,
@@ -324,8 +315,6 @@
 
 func (p *PodMount) createOrAddRef(ctx context.Context, podName string, jfsSetting *jfsConfig.JfsSetting, appinfo *jfsConfig.AppInfo) (err error) {
 	klog.V(6).Infof("createOrAddRef: mount pod name %s", podName)
-<<<<<<< HEAD
-	hashVal := GenHashOfSetting(*jfsSetting)
 	jfsSetting.MountPath = jfsSetting.MountPath + podName[len(podName)-7:]
 	// mkdir mountpath
 	err = util.DoWithTimeout(ctx, 3*time.Second, func() error {
@@ -335,16 +324,8 @@
 		return
 	}
 
-	lock := jfsConfig.GetPodLock(podName)
-	lock.Lock()
-	defer lock.Unlock()
-
-=======
-	jfsSetting.MountPath = jfsSetting.MountPath + podName[len(podName)-7:]
->>>>>>> ce4e96ad
 	jfsSetting.SecretName = podName + "-secret"
 	r := builder.NewPodBuilder(jfsSetting, 0)
-	r.HashVal = hashVal
 	secret := r.NewSecret()
 	key := util.GetReferenceKey(jfsSetting.TargetPath)
 
