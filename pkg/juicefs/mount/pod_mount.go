/*
Copyright 2021 Juicedata Inc

Licensed under the Apache License, Version 2.0 (the "License");
you may not use this file except in compliance with the License.
You may obtain a copy of the License at

    http://www.apache.org/licenses/LICENSE-2.0

Unless required by applicable law or agreed to in writing, software
distributed under the License is distributed on an "AS IS" BASIS,
WITHOUT WARRANTIES OR CONDITIONS OF ANY KIND, either express or implied.
See the License for the specific language governing permissions and
limitations under the License.
*/

package mount

import (
<<<<<<< HEAD
	corev1 "k8s.io/api/core/v1"
=======
	"github.com/juicedata/juicefs-csi-driver/pkg/juicefs/mount/resources"
>>>>>>> 92012d26
	"time"

	"google.golang.org/grpc/codes"
	"google.golang.org/grpc/status"
	k8serrors "k8s.io/apimachinery/pkg/api/errors"
	"k8s.io/client-go/util/retry"
	"k8s.io/klog"
	k8sMount "k8s.io/utils/mount"

	jfsConfig "github.com/juicedata/juicefs-csi-driver/pkg/config"
	"github.com/juicedata/juicefs-csi-driver/pkg/juicefs/k8sclient"
	"github.com/juicedata/juicefs-csi-driver/pkg/util"
)

type PodMount struct {
	k8sMount.SafeFormatAndMount
	K8sClient *k8sclient.K8sClient
}

func NewPodMount(client *k8sclient.K8sClient, mounter k8sMount.SafeFormatAndMount) MntInterface {
	return &PodMount{mounter, client}
}

func (p *PodMount) JMount(jfsSetting *jfsConfig.JfsSetting) error {
	if err := p.createOrAddRef(jfsSetting); err != nil {
		return err
	}
	return p.waitUtilPodReady(GenerateNameByVolumeId(jfsSetting.VolumeId, jfsSetting.Simple))
}

<<<<<<< HEAD
func (p *PodMount) JUmount(volumeId, target string, simple bool) error {
	podName := GenerateNameByVolumeId(volumeId, simple)
=======
func (p *PodMount) JUmount(volumeId, target string) error {
	podName := resources.GeneratePodNameByVolumeId(volumeId)
>>>>>>> 92012d26
	lock := jfsConfig.GetPodLock(podName)
	lock.Lock()
	defer lock.Unlock()

	// check mount pod is need to delete
	klog.V(5).Infof("JUmount: Delete target ref [%s] and check mount pod [%s] is need to delete or not.", target, podName)

<<<<<<< HEAD
	pod, err := p.K8sClient.GetPod(podName, jfsConfig.Namespace)
=======
	pod, err := p.K8sClient.GetPod(resources.GeneratePodNameByVolumeId(volumeId), jfsConfig.Namespace)
>>>>>>> 92012d26
	if err != nil && !k8serrors.IsNotFound(err) {
		klog.Errorf("JUmount: Get pod %s err: %v", podName, err)
		return err
	}

	// if mount pod not exists.
	if pod == nil {
		klog.V(5).Infof("JUmount: Mount pod %v not exists.", podName)
		return nil
	}

	key := util.GetReferenceKey(target)
	klog.V(6).Infof("JUmount: Target %v hash of target %v", target, key)

	err = retry.RetryOnConflict(retry.DefaultBackoff, func() error {
		po, err := p.K8sClient.GetPod(pod.Name, pod.Namespace)
		if err != nil {
			return err
		}
		annotation := po.Annotations
		if _, ok := annotation[key]; !ok {
			klog.V(5).Infof("JUmount: Target ref [%s] in pod [%s] already not exists.", target, pod.Name)
			return nil
		}
		delete(annotation, key)
		if _, ok := po.Annotations[jfsConfig.PodSimpleAnnotationKey]; ok {
			delete(annotation, jfsConfig.PodSimpleAnnotationKey)
		}
		po.Annotations = annotation
		return p.K8sClient.UpdatePod(po)
	})
	if err != nil {
		klog.Errorf("JUmount: Remove ref of volumeId %s err: %v", volumeId, err)
		return err
	}

	deleteMountPod := func(podName, namespace string) error {
		return retry.RetryOnConflict(retry.DefaultBackoff, func() error {
			po, err := p.K8sClient.GetPod(podName, namespace)
			if err != nil {
				if k8serrors.IsNotFound(err) {
					return nil
				}
				klog.Errorf("JUmount: Get mount pod %s err %v", podName, err)
				return err
			}

			if resources.HasRef(po) {
				klog.V(5).Infof("JUmount: pod %s still has juicefs- refs.", podName)
				return nil
			}

			if !util.ShouldDelay(po, p.K8sClient) {
				// do not set delay delete, delete it now
				klog.V(5).Infof("JUmount: pod %s has no juicefs- refs. delete it.", podName)
				if err := p.K8sClient.DeletePod(po); err != nil {
					klog.V(5).Infof("JUmount: Delete pod of volumeId %s error: %v", volumeId, err)
					return err
				}
			}
			return nil
		})
	}

	newPod, err := p.K8sClient.GetPod(pod.Name, pod.Namespace)
	if err != nil {
		if k8serrors.IsNotFound(err) {
			return nil
		}
		klog.Errorf("JUmount: Get mount pod %s err %v", podName, err)
		return err
	}
	if resources.HasRef(newPod) {
		return nil
	}
	// if pod annotations has no "juicefs-" prefix or no delete delay, delete pod
	return deleteMountPod(pod.Name, pod.Namespace)
}

func (p *PodMount) JCreateVolume(jfsSetting *jfsConfig.JfsSetting) error {
	//TODO implement me
	panic("implement me")
}

func (p *PodMount) JDeleteVolume(jfsSetting *jfsConfig.JfsSetting) error {
	//TODO implement me
	panic("implement me")
}

func (p *PodMount) createOrAddRef(jfsSetting *jfsConfig.JfsSetting) error {
<<<<<<< HEAD
	podName := GenerateNameByVolumeId(jfsSetting.VolumeId, jfsSetting.Simple)
=======
	podName := resources.GeneratePodNameByVolumeId(jfsSetting.VolumeId)
>>>>>>> 92012d26
	lock := jfsConfig.GetPodLock(podName)
	lock.Lock()
	defer lock.Unlock()

	secret := NewSecret(jfsSetting)
	if err := p.createOrUpdateSecret(&secret); err != nil {
		return err
	}

	key := util.GetReferenceKey(jfsSetting.TargetPath)
	for i := 0; i < 120; i++ {
		// wait for old pod deleted
		if oldPod, err := p.K8sClient.GetPod(podName, jfsConfig.Namespace); err == nil && oldPod.DeletionTimestamp != nil {
			klog.V(6).Infof("createOrAddRef: wait for old mount pod deleted.")
			time.Sleep(time.Millisecond * 500)
			continue
		} else if err != nil {
			if k8serrors.IsNotFound(err) {
				// pod not exist, create
				klog.V(5).Infof("createOrAddRef: Need to create pod %s.", podName)
				newPod := resources.NewMountPod(jfsSetting)
				if newPod.Annotations == nil {
					newPod.Annotations = make(map[string]string)
				}
				newPod.Annotations[key] = jfsSetting.TargetPath
				_, err = p.K8sClient.CreatePod(newPod)
				if err != nil {
					klog.Errorf("createOrAddRef: Create pod %s err: %v", podName, err)
				}
				return err
			}
			// unexpect error
			klog.Errorf("createOrAddRef: Get pod %s err: %v", podName, err)
			return err
		}
		// pod exist, add refs
		return p.AddRefOfMount(jfsSetting.TargetPath, podName)
	}
	return status.Errorf(codes.Internal, "Mount %v failed: mount pod %s has been deleting for 1 min", jfsSetting.VolumeId, podName)
}

<<<<<<< HEAD
func (p *PodMount) waitUtilPodReady(podName string) error {
=======
func (p *PodMount) waitUtilPodReady(volumeId string) error {
	podName := resources.GeneratePodNameByVolumeId(volumeId)
>>>>>>> 92012d26
	// Wait until the mount pod is ready
	for i := 0; i < 60; i++ {
		pod, err := p.K8sClient.GetPod(podName, jfsConfig.Namespace)
		if err != nil {
			return status.Errorf(codes.Internal, "waitUtilPodReady: Get pod %v failed: %v", podName, err)
		}
		if util.IsPodReady(pod) {
			klog.V(5).Infof("waitUtilPodReady: Pod %v is successful", podName)
			return nil
		}
		time.Sleep(time.Millisecond * 500)
	}
	log, err := p.getErrContainerLog(podName)
	if err != nil {
		klog.Errorf("waitUtilPodReady: get pod %s log error %v", podName, err)
	}
	return status.Errorf(codes.Internal, "waitUtilPodReady: mount pod %s isn't ready in 30 seconds: %v", podName, log)
}

func (p *PodMount) AddRefOfMount(target string, podName string) error {
	klog.V(5).Infof("addRefOfMount: Add target ref in mount pod. mount pod: [%s], target: [%s]", podName, target)
	// add volumeId ref in pod annotation
	key := util.GetReferenceKey(target)

	err := retry.RetryOnConflict(retry.DefaultBackoff, func() error {
		exist, err := p.K8sClient.GetPod(podName, jfsConfig.Namespace)
		if err != nil {
			return err
		}
		if exist.DeletionTimestamp != nil {
			return status.Errorf(codes.Internal, "addRefOfMount: Mount pod [%s] has been deleted.", podName)
		}
		annotation := exist.Annotations
		if _, ok := annotation[key]; ok {
			klog.V(5).Infof("addRefOfMount: Target ref [%s] in pod [%s] already exists.", target, podName)
			return nil
		}
		if annotation == nil {
			annotation = make(map[string]string)
		}
		annotation[key] = target
		// delete deleteDelayAt when there ars refs
		delete(annotation, jfsConfig.DeleteDelayAtKey)
		exist.Annotations = annotation
		return p.K8sClient.UpdatePod(exist)
	})
	if err != nil {
		klog.Errorf("addRefOfMount: Add target ref in mount pod %s error: %v", podName, err)
		return err
	}
	return nil
}

func (p *PodMount) createOrUpdateSecret(secret *corev1.Secret) error {
	klog.V(5).Infof("createOrUpdateSecret: %s, %s", secret.Name, secret.Namespace)
	err := retry.RetryOnConflict(retry.DefaultBackoff, func() error {
		oldSecret, err := p.K8sClient.GetSecret(secret.Name, jfsConfig.Namespace)
		if err != nil {
			if k8serrors.IsNotFound(err) {
				// secret not exist, create
				klog.V(5).Infof("createOrUpdateSecret: Create secret %s", secret.Name)
				_, err := p.K8sClient.CreateSecret(secret)
				return err
			}
			// unexpected err
			return err
		}

		oldSecret.StringData = secret.StringData
		return p.K8sClient.UpdateSecret(oldSecret)
	})
	if err != nil {
		klog.Errorf("createOrUpdateSecret: secret %s: %v", secret.Name, err)
		return err
	}
	return nil
}

func (p *PodMount) getErrContainerLog(podName string) (log string, err error) {
	pod, err := p.K8sClient.GetPod(podName, jfsConfig.Namespace)
	if err != nil {
		return
	}
	for _, cn := range pod.Status.InitContainerStatuses {
		if !cn.Ready {
			log, err = p.K8sClient.GetPodLog(pod.Name, pod.Namespace, cn.Name)
			return
		}
	}
	for _, cn := range pod.Status.ContainerStatuses {
		if !cn.Ready {
			log, err = p.K8sClient.GetPodLog(pod.Name, pod.Namespace, cn.Name)
			return
		}
	}
	return
}<|MERGE_RESOLUTION|>--- conflicted
+++ resolved
@@ -17,11 +17,8 @@
 package mount
 
 import (
-<<<<<<< HEAD
+	"github.com/juicedata/juicefs-csi-driver/pkg/juicefs/mount/resources"
 	corev1 "k8s.io/api/core/v1"
-=======
-	"github.com/juicedata/juicefs-csi-driver/pkg/juicefs/mount/resources"
->>>>>>> 92012d26
 	"time"
 
 	"google.golang.org/grpc/codes"
@@ -49,16 +46,11 @@
 	if err := p.createOrAddRef(jfsSetting); err != nil {
 		return err
 	}
-	return p.waitUtilPodReady(GenerateNameByVolumeId(jfsSetting.VolumeId, jfsSetting.Simple))
-}
-
-<<<<<<< HEAD
+	return p.waitUtilPodReady(resources.GenerateNameByVolumeId(jfsSetting.VolumeId, jfsSetting.Simple))
+}
+
 func (p *PodMount) JUmount(volumeId, target string, simple bool) error {
-	podName := GenerateNameByVolumeId(volumeId, simple)
-=======
-func (p *PodMount) JUmount(volumeId, target string) error {
-	podName := resources.GeneratePodNameByVolumeId(volumeId)
->>>>>>> 92012d26
+	podName := resources.GenerateNameByVolumeId(volumeId, simple)
 	lock := jfsConfig.GetPodLock(podName)
 	lock.Lock()
 	defer lock.Unlock()
@@ -66,11 +58,7 @@
 	// check mount pod is need to delete
 	klog.V(5).Infof("JUmount: Delete target ref [%s] and check mount pod [%s] is need to delete or not.", target, podName)
 
-<<<<<<< HEAD
 	pod, err := p.K8sClient.GetPod(podName, jfsConfig.Namespace)
-=======
-	pod, err := p.K8sClient.GetPod(resources.GeneratePodNameByVolumeId(volumeId), jfsConfig.Namespace)
->>>>>>> 92012d26
 	if err != nil && !k8serrors.IsNotFound(err) {
 		klog.Errorf("JUmount: Get pod %s err: %v", podName, err)
 		return err
@@ -161,16 +149,12 @@
 }
 
 func (p *PodMount) createOrAddRef(jfsSetting *jfsConfig.JfsSetting) error {
-<<<<<<< HEAD
-	podName := GenerateNameByVolumeId(jfsSetting.VolumeId, jfsSetting.Simple)
-=======
-	podName := resources.GeneratePodNameByVolumeId(jfsSetting.VolumeId)
->>>>>>> 92012d26
+	podName := resources.GenerateNameByVolumeId(jfsSetting.VolumeId, jfsSetting.Simple)
 	lock := jfsConfig.GetPodLock(podName)
 	lock.Lock()
 	defer lock.Unlock()
 
-	secret := NewSecret(jfsSetting)
+	secret := resources.NewSecret(jfsSetting)
 	if err := p.createOrUpdateSecret(&secret); err != nil {
 		return err
 	}
@@ -207,12 +191,7 @@
 	return status.Errorf(codes.Internal, "Mount %v failed: mount pod %s has been deleting for 1 min", jfsSetting.VolumeId, podName)
 }
 
-<<<<<<< HEAD
 func (p *PodMount) waitUtilPodReady(podName string) error {
-=======
-func (p *PodMount) waitUtilPodReady(volumeId string) error {
-	podName := resources.GeneratePodNameByVolumeId(volumeId)
->>>>>>> 92012d26
 	// Wait until the mount pod is ready
 	for i := 0; i < 60; i++ {
 		pod, err := p.K8sClient.GetPod(podName, jfsConfig.Namespace)
