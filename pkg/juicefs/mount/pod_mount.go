/*
Copyright 2021 Juicedata Inc

Licensed under the Apache License, Version 2.0 (the "License");
you may not use this file except in compliance with the License.
You may obtain a copy of the License at

    http://www.apache.org/licenses/LICENSE-2.0

Unless required by applicable law or agreed to in writing, software
distributed under the License is distributed on an "AS IS" BASIS,
WITHOUT WARRANTIES OR CONDITIONS OF ANY KIND, either express or implied.
See the License for the specific language governing permissions and
limitations under the License.
*/

package mount

import (
	"context"
	"crypto/sha256"
	"encoding/hex"
	"encoding/json"
	"fmt"
<<<<<<< HEAD
	"os"
=======
>>>>>>> 42416b1e
	"os/exec"
	"regexp"
	"strings"
	"syscall"
	"time"

	"github.com/juicedata/juicefs-csi-driver/pkg/util/security"

	"github.com/pkg/errors"
	batchv1 "k8s.io/api/batch/v1"
	corev1 "k8s.io/api/core/v1"
	k8serrors "k8s.io/apimachinery/pkg/api/errors"
	metav1 "k8s.io/apimachinery/pkg/apis/meta/v1"
	"k8s.io/client-go/util/retry"
	"k8s.io/klog"
	k8sMount "k8s.io/utils/mount"

	jfsConfig "github.com/juicedata/juicefs-csi-driver/pkg/config"
	"github.com/juicedata/juicefs-csi-driver/pkg/fuse"
	"github.com/juicedata/juicefs-csi-driver/pkg/juicefs/mount/builder"
	"github.com/juicedata/juicefs-csi-driver/pkg/k8sclient"
	"github.com/juicedata/juicefs-csi-driver/pkg/util"
	"github.com/juicedata/juicefs-csi-driver/pkg/util/resource"
	"github.com/juicedata/juicefs-csi-driver/pkg/util/security"
)

type PodMount struct {
	k8sMount.SafeFormatAndMount
	K8sClient *k8sclient.K8sClient
}

var _ MntInterface = &PodMount{}

func NewPodMount(client *k8sclient.K8sClient, mounter k8sMount.SafeFormatAndMount) MntInterface {
	return &PodMount{mounter, client}
}

func (p *PodMount) JMount(ctx context.Context, appInfo *jfsConfig.AppInfo, jfsSetting *jfsConfig.JfsSetting) error {
	hashVal := GenHashOfSetting(*jfsSetting)
	jfsSetting.HashVal = hashVal
	var podName string

	if err = func() error {
		lock := jfsConfig.GetPodLock(hashVal)
		lock.Lock()
		defer lock.Unlock()

		podName, err = p.genMountPodName(ctx, jfsSetting)
		if err != nil {
			return err
		}

		// set mount pod name in app pod
		if appInfo != nil && appInfo.Name != "" && appInfo.Namespace != "" {
			err = p.setMountLabel(ctx, jfsSetting.UniqueId, podName, appInfo.Name, appInfo.Namespace)
			if err != nil {
				return err
			}
		}

		err = p.createOrAddRef(ctx, podName, jfsSetting, appInfo)
		if err != nil {
			return err
		}
		return nil
	}(); err != nil {
		return err
	}

	err = p.waitUtilMountReady(ctx, jfsSetting, podName)
	if err != nil {
		return err
	}
	if jfsSetting.UUID == "" {
		// need set uuid as label in mount pod for clean cache
		uuid, err := p.GetJfsVolUUID(ctx, jfsSetting)
		if err != nil {
			return err
		}
		err = p.setUUIDAnnotation(ctx, podName, uuid)
		if err != nil {
			return err
		}
	}
	return nil
}

func (p *PodMount) GetMountRef(ctx context.Context, target, podName string) (int, error) {
	pod, err := p.K8sClient.GetPod(ctx, podName, jfsConfig.Namespace)
	if err != nil {
		if k8serrors.IsNotFound(err) {
			return 0, nil
		}
		klog.Errorf("JUmount: Get mount pod %s err %v", podName, err)
		return 0, err
	}
	return GetRef(pod), nil
}

func (p *PodMount) UmountTarget(ctx context.Context, target, podName string) error {
	// targetPath may be mount bind many times when mount point recovered.
	// umount until it's not mounted.
	klog.V(5).Infof("JfsUnmount: lazy umount %s", target)
	for {
		command := exec.Command("umount", "-l", target)
		out, err := command.CombinedOutput()
		if err == nil {
			continue
		}
		klog.V(6).Infoln(string(out))
		if !strings.Contains(string(out), "not mounted") &&
			!strings.Contains(string(out), "mountpoint not found") &&
			!strings.Contains(string(out), "no mount point specified") {
			klog.Errorf("Could not lazy unmount %q: %v, output: %s", target, err, string(out))
			return err
		}
		break
	}

	// cleanup target path
	if err := k8sMount.CleanupMountPoint(target, p.SafeFormatAndMount.Interface, false); err != nil {
		klog.V(5).Infof("Clean mount point error: %v", err)
		return err
	}

	// check mount pod is need to delete
	klog.V(5).Infof("JUmount: Delete target ref [%s] and check mount pod [%s] is need to delete or not.", target, podName)

	if podName == "" {
		// mount pod not exist
		klog.V(5).Infof("JUmount: Mount pod of target %s not exists.", target)
		return nil
	}
	pod, err := p.K8sClient.GetPod(ctx, podName, jfsConfig.Namespace)
	if err != nil && !k8serrors.IsNotFound(err) {
		klog.Errorf("JUmount: Get pod %s err: %v", podName, err)
		return err
	}

	// if mount pod not exists.
	if pod == nil {
		klog.V(5).Infof("JUmount: Mount pod %v not exists.", podName)
		return nil
	}

	key := util.GetReferenceKey(target)
	klog.V(6).Infof("JUmount: Target %v hash of target %v", target, key)

	err = retry.RetryOnConflict(retry.DefaultBackoff, func() error {
		po, err := p.K8sClient.GetPod(ctx, pod.Name, pod.Namespace)
		if err != nil {
			return err
		}
		annotation := po.Annotations
		if _, ok := annotation[key]; !ok {
			klog.V(5).Infof("JUmount: Target ref [%s] in pod [%s] already not exists.", target, pod.Name)
			return nil
		}
		return resource.DelPodAnnotation(ctx, p.K8sClient, pod, []string{key})
	})
	if err != nil {
		klog.Errorf("JUmount: Remove ref of target %s err: %v", target, err)
		return err
	}
	return nil
}

func (p *PodMount) JUmount(ctx context.Context, target, podName string) error {
	err := retry.RetryOnConflict(retry.DefaultBackoff, func() error {
		po, err := p.K8sClient.GetPod(ctx, podName, jfsConfig.Namespace)
		if err != nil {
			if k8serrors.IsNotFound(err) {
				return nil
			}
			klog.Errorf("JUmount: Get mount pod %s err %v", podName, err)
			return err
		}

		if GetRef(po) != 0 {
			klog.V(5).Infof("JUmount: pod %s still has juicefs- refs.", podName)
			return nil
		}

		var shouldDelay bool
		shouldDelay, err = resource.ShouldDelay(ctx, po, p.K8sClient)
		if err != nil {
			return err
		}
		if !shouldDelay {
			// do not set delay delete, delete it now
			klog.V(5).Infof("JUmount: pod %s has no juicefs- refs. delete it.", podName)
			if err := p.K8sClient.DeletePod(ctx, po); err != nil {
				klog.V(5).Infof("JUmount: Delete pod %s error: %v", podName, err)
				return err
			}

			// close socket
			if util.SupportFusePass(po.Spec.Containers[0].Image) {
				fuse.GlobalFds.StopFd(po.Labels[jfsConfig.PodJuiceHashLabelKey])
			}

			// delete related secret
			secretName := po.Name + "-secret"
			klog.V(5).Infof("JUmount: delete related secret of pod %s: %s", podName, secretName)
			if err := p.K8sClient.DeleteSecret(ctx, secretName, po.Namespace); err != nil {
				// do not return err if delete secret failed
				klog.V(5).Infof("JUmount: Delete secret %s error: %v", secretName, err)
			}
		}
		return nil
	})

	return err
}

func (p *PodMount) JCreateVolume(ctx context.Context, jfsSetting *jfsConfig.JfsSetting) error {
	var exist *batchv1.Job
	r := builder.NewJobBuilder(jfsSetting, 0)
	job := r.NewJobForCreateVolume()
	exist, err := p.K8sClient.GetJob(ctx, job.Name, job.Namespace)
	if err != nil && k8serrors.IsNotFound(err) {
		klog.V(5).Infof("JCreateVolume: create job %s", job.Name)
		exist, err = p.K8sClient.CreateJob(ctx, job)
		if err != nil {
			klog.Errorf("JCreateVolume: create job %s err: %v", job.Name, err)
			return err
		}
	}
	if err != nil {
		klog.Errorf("JCreateVolume: get job %s err: %s", job.Name, err)
		return err
	}
	secret := r.NewSecret()
	builder.SetJobAsOwner(&secret, *exist)
	if err := p.createOrUpdateSecret(ctx, &secret); err != nil {
		return err
	}
	err = p.waitUtilJobCompleted(ctx, job.Name)
	if err != nil {
		// fall back if err
		if e := p.K8sClient.DeleteJob(ctx, job.Name, job.Namespace); e != nil {
			klog.Errorf("JCreateVolume: delete job %s error: %v", job.Name, e)
		}
	}
	return err
}

func (p *PodMount) JDeleteVolume(ctx context.Context, jfsSetting *jfsConfig.JfsSetting) error {
	var exist *batchv1.Job
	r := builder.NewJobBuilder(jfsSetting, 0)
	job := r.NewJobForDeleteVolume()
	exist, err := p.K8sClient.GetJob(ctx, job.Name, job.Namespace)
	if err != nil && k8serrors.IsNotFound(err) {
		klog.V(5).Infof("JDeleteVolume: create job %s", job.Name)
		exist, err = p.K8sClient.CreateJob(ctx, job)
		if err != nil {
			klog.Errorf("JDeleteVolume: create job %s err: %v", job.Name, err)
			return err
		}
	}
	if err != nil {
		klog.Errorf("JDeleteVolume: get job %s err: %s", job.Name, err)
		return err
	}
	secret := r.NewSecret()
	builder.SetJobAsOwner(&secret, *exist)
	if err := p.createOrUpdateSecret(ctx, &secret); err != nil {
		return err
	}
	err = p.waitUtilJobCompleted(ctx, job.Name)
	if err != nil {
		// fall back if err
		if e := p.K8sClient.DeleteJob(ctx, job.Name, job.Namespace); e != nil {
			klog.Errorf("JDeleteVolume: delete job %s error: %v", job.Name, e)
		}
	}
	return err
}

func (p *PodMount) genMountPodName(ctx context.Context, jfsSetting *jfsConfig.JfsSetting) (string, error) {
	labelSelector := &metav1.LabelSelector{MatchLabels: map[string]string{
		jfsConfig.PodTypeKey:           jfsConfig.PodTypeValue,
		jfsConfig.PodUniqueIdLabelKey:  jfsSetting.UniqueId,
		jfsConfig.PodJuiceHashLabelKey: jfsSetting.HashVal,
	}}
	pods, err := p.K8sClient.ListPod(ctx, jfsConfig.Namespace, labelSelector, nil)
	if err != nil {
		klog.Errorf("List pods of uniqueId %s and hash %s error: %v", jfsSetting.UniqueId, jfsSetting.HashVal, err)
		return "", err
	}
	for _, pod := range pods {
		if pod.DeletionTimestamp != nil {
			continue
		}
		if pod.Spec.NodeName == jfsConfig.NodeName || pod.Spec.NodeSelector["kubernetes.io/hostname"] == jfsConfig.NodeName {
			return pod.Name, nil
		}
	}
	return GenPodNameByUniqueId(jfsSetting.UniqueId, true), nil
}

func (p *PodMount) createOrAddRef(ctx context.Context, podName string, jfsSetting *jfsConfig.JfsSetting, appinfo *jfsConfig.AppInfo) (err error) {
	klog.V(6).Infof("createOrAddRef: mount pod name %s", podName)
	jfsSetting.MountPath = jfsSetting.MountPath + podName[len(podName)-7:]
	// mkdir mountpath
	err = util.DoWithTimeout(ctx, 3*time.Second, func() error {
		return os.MkdirAll(jfsSetting.MountPath, 0777)
	})
	if err != nil {
		return
	}

	jfsSetting.SecretName = podName + "-secret"
	r := builder.NewPodBuilder(jfsSetting, 0)
	secret := r.NewSecret()
	key := util.GetReferenceKey(jfsSetting.TargetPath)

	waitCtx, waitCancel := context.WithTimeout(ctx, 60*time.Second)
	defer waitCancel()
	for {
		// wait for old pod deleted
		oldPod, err := p.K8sClient.GetPod(waitCtx, podName, jfsConfig.Namespace)
		if err == nil && oldPod.DeletionTimestamp != nil {
			klog.V(6).Infof("createOrAddRef: wait for old mount pod deleted.")
			time.Sleep(time.Millisecond * 500)
			continue
		} else if err != nil {
			if k8serrors.IsNotFound(err) {
				// pod not exist, create
				klog.V(5).Infof("createOrAddRef: Need to create pod %s.", podName)
				newPod := r.NewMountPod(podName)
				newPod.Annotations[key] = jfsSetting.TargetPath
				newPod.Labels[jfsConfig.PodJuiceHashLabelKey] = jfsSetting.HashVal
				if jfsConfig.GlobalConfig.EnableNodeSelector {
					nodeSelector := map[string]string{
						"kubernetes.io/hostname": newPod.Spec.NodeName,
					}
					nodes, err := p.K8sClient.ListNode(ctx, &metav1.LabelSelector{MatchLabels: nodeSelector})
					if err != nil || len(nodes) != 1 || nodes[0].Name != newPod.Spec.NodeName {
						klog.Warningf("cannot select node %s by label selector: %v", newPod.Spec.NodeName, err)
					} else {
						newPod.Spec.NodeName = ""
						newPod.Spec.NodeSelector = nodeSelector
						if appinfo != nil && appinfo.Name != "" {
							appPod, err := p.K8sClient.GetPod(ctx, appinfo.Name, appinfo.Namespace)
							if err != nil {
								klog.Warningf("get app pod %s/%s: %v", appinfo.Namespace, appinfo.Name, err)
							} else {
								newPod.Spec.Affinity = appPod.Spec.Affinity
								newPod.Spec.SchedulerName = appPod.Spec.SchedulerName
								newPod.Spec.Tolerations = appPod.Spec.Tolerations
							}
						}
					}
				}

				if util.SupportFusePass(jfsSetting.Attr.Image) {
					if err := fuse.GlobalFds.ServeFuseFd(newPod.Labels[jfsConfig.PodJuiceHashLabelKey]); err != nil {
						klog.Error(err)
					}
				}

				if err := p.createOrUpdateSecret(ctx, &secret); err != nil {
					return err
				}
				_, err = p.K8sClient.CreatePod(ctx, newPod)
				if err != nil {
					klog.Errorf("createOrAddRef: Create pod %s err: %v", podName, err)
				}
				return err
			} else if k8serrors.IsTimeout(err) {
				return fmt.Errorf("mount %v failed: mount pod %s deleting timeout", jfsSetting.VolumeId, podName)
			}
			// unexpect error
			klog.Errorf("createOrAddRef: Get pod %s err: %v", podName, err)
			return err
		}
		// pod exist, add refs
		if err := p.createOrUpdateSecret(ctx, &secret); err != nil {
			return err
		}
		return p.AddRefOfMount(ctx, jfsSetting.TargetPath, podName)
	}
}

func (p *PodMount) waitUtilMountReady(ctx context.Context, jfsSetting *jfsConfig.JfsSetting, podName string) error {
	err := resource.WaitUtilMountReady(ctx, podName, jfsSetting.MountPath, defaultCheckTimeout)
	if err == nil {
		return nil
	}
	// mountpoint not ready, get mount pod log for detail
	log, err := p.getErrContainerLog(ctx, podName)
	if err != nil {
		klog.Errorf("Get pod %s log error %v", podName, err)
		return fmt.Errorf("mount %v at %v failed: mount isn't ready in 30 seconds", util.StripPasswd(jfsSetting.Source), jfsSetting.MountPath)
	}
	return fmt.Errorf("mount %v at %v failed, mountpod: %s, failed log: %v", util.StripPasswd(jfsSetting.Source), jfsSetting.MountPath, podName, log)
}

func (p *PodMount) waitUtilJobCompleted(ctx context.Context, jobName string) error {
	// Wait until the job is completed
	waitCtx, waitCancel := context.WithTimeout(ctx, 40*time.Second)
	defer waitCancel()
	for {
		job, err := p.K8sClient.GetJob(waitCtx, jobName, jfsConfig.Namespace)
		if err != nil {
			if k8serrors.IsNotFound(err) {
				klog.Infof("waitUtilJobCompleted: Job %s is completed and been recycled", jobName)
				return nil
			}
			if waitCtx.Err() == context.DeadlineExceeded || waitCtx.Err() == context.Canceled {
				klog.V(6).Infof("job %s timeout", jobName)
				break
			}
			return fmt.Errorf("waitUtilJobCompleted: Get job %v failed: %v", jobName, err)
		}
		if resource.IsJobCompleted(job) {
			klog.V(5).Infof("waitUtilJobCompleted: Job %s is completed", jobName)
			if resource.IsJobShouldBeRecycled(job) {
				// try to delete job
				klog.Infof("job %s completed but not be recycled automatically, delete it", jobName)
				if err := p.K8sClient.DeleteJob(ctx, jobName, jfsConfig.Namespace); err != nil {
					klog.Errorf("delete job %s error %v", jobName, err)
				}
			}
			return nil
		}
		time.Sleep(time.Millisecond * 500)
	}

	pods, err := p.K8sClient.ListPod(ctx, jfsConfig.Namespace, &metav1.LabelSelector{
		MatchLabels: map[string]string{
			"job-name": jobName,
		},
	}, nil)
	if err != nil || len(pods) == 0 {
		return fmt.Errorf("waitUtilJobCompleted: get pod from job %s error %v", jobName, err)
	}
	log, err := p.getNotCompleteCnLog(ctx, pods[0].Name)
	if err != nil {
		return fmt.Errorf("waitUtilJobCompleted: get pod %s log error %v", pods[0].Name, err)
	}
	return fmt.Errorf("waitUtilJobCompleted: job %s isn't completed: %v", jobName, log)
}

func (p *PodMount) AddRefOfMount(ctx context.Context, target string, podName string) error {
	klog.V(5).Infof("addRefOfMount: Add target ref in mount pod. mount pod: [%s], target: [%s]", podName, target)
	// add volumeId ref in pod annotation
	key := util.GetReferenceKey(target)

	err := retry.RetryOnConflict(retry.DefaultBackoff, func() error {
		exist, err := p.K8sClient.GetPod(ctx, podName, jfsConfig.Namespace)
		if err != nil {
			return err
		}
		if exist.DeletionTimestamp != nil {
			return fmt.Errorf("addRefOfMount: Mount pod [%s] has been deleted", podName)
		}
		annotation := exist.Annotations
		if _, ok := annotation[key]; ok {
			klog.V(5).Infof("addRefOfMount: Target ref [%s] in pod [%s] already exists.", target, podName)
			return nil
		}
		if annotation == nil {
			annotation = make(map[string]string)
		}
		annotation[key] = target
		// delete deleteDelayAt when there ars refs
		delete(annotation, jfsConfig.DeleteDelayAtKey)
		return resource.ReplacePodAnnotation(ctx, p.K8sClient, exist, annotation)
	})
	if err != nil {
		klog.Errorf("addRefOfMount: Add target ref in mount pod %s error: %v", podName, err)
		return err
	}
	return nil
}

func (p *PodMount) setUUIDAnnotation(ctx context.Context, podName string, uuid string) (err error) {
	var pod *corev1.Pod
	pod, err = p.K8sClient.GetPod(context.Background(), podName, jfsConfig.Namespace)
	if err != nil {
		return err
	}
	klog.Infof("setUUIDAnnotation: set pod %s annotation %s=%s", podName, jfsConfig.JuiceFSUUID, uuid)
	return resource.AddPodAnnotation(ctx, p.K8sClient, pod, map[string]string{jfsConfig.JuiceFSUUID: uuid})
}

func (p *PodMount) setMountLabel(ctx context.Context, uniqueId, mountPodName string, podName, podNamespace string) (err error) {
	var pod *corev1.Pod
	pod, err = p.K8sClient.GetPod(context.Background(), podName, podNamespace)
	if err != nil {
		return err
	}
	klog.Infof("setMountLabel: set mount info in pod %s", podName)
	if err := resource.AddPodLabel(ctx, p.K8sClient, pod, map[string]string{jfsConfig.UniqueId: ""}); err != nil {
		return err
	}

	return nil
}

// GetJfsVolUUID get UUID from result of `juicefs status <volumeName>`
func (p *PodMount) GetJfsVolUUID(ctx context.Context, jfsSetting *jfsConfig.JfsSetting) (string, error) {
	cmdCtx, cmdCancel := context.WithTimeout(ctx, 8*defaultCheckTimeout)
	defer cmdCancel()
	statusCmd := p.Exec.CommandContext(cmdCtx, jfsConfig.CeCliPath, "status", jfsSetting.Source)
	envs := syscall.Environ()
	for key, val := range jfsSetting.Envs {
		envs = append(envs, fmt.Sprintf("%s=%s", security.EscapeBashStr(key), security.EscapeBashStr(val)))
	}
	statusCmd.SetEnv(envs)
	stdout, err := statusCmd.CombinedOutput()
	if err != nil {
		re := string(stdout)
		klog.Infof("juicefs status error: %v, output: '%s'", err, re)
		if cmdCtx.Err() == context.DeadlineExceeded {
			re = fmt.Sprintf("juicefs status %s timed out", 8*defaultCheckTimeout)
			return "", errors.New(re)
		}
		return "", errors.Wrap(err, re)
	}

	matchExp := regexp.MustCompile(`"UUID": "(.*)"`)
	idStr := matchExp.FindString(string(stdout))
	idStrs := strings.Split(idStr, "\"")
	if len(idStrs) < 4 {
		return "", fmt.Errorf("get uuid of %s error", jfsSetting.Source)
	}

	return idStrs[3], nil
}

func (p *PodMount) CleanCache(ctx context.Context, image string, id string, volumeId string, cacheDirs []string) error {
	jfsSetting, err := jfsConfig.ParseSetting(map[string]string{"name": id}, nil, []string{}, true, nil, nil)
	if err != nil {
		klog.Errorf("CleanCache: parse jfs setting err: %v", err)
		return err
	}
	jfsSetting.Attr.Image = image
	jfsSetting.VolumeId = volumeId
	jfsSetting.CacheDirs = cacheDirs
	jfsSetting.UUID = id
	r := builder.NewJobBuilder(jfsSetting, 0)
	job := r.NewJobForCleanCache()
	klog.V(6).Infof("Clean cache job: %v", job)
	_, err = p.K8sClient.GetJob(ctx, job.Name, job.Namespace)
	if err != nil && k8serrors.IsNotFound(err) {
		klog.V(5).Infof("CleanCache: create job %s", job.Name)
		_, err = p.K8sClient.CreateJob(ctx, job)
	}
	if err != nil {
		klog.Errorf("CleanCache: get or create job %s err: %s", job.Name, err)
		return err
	}
	err = p.waitUtilJobCompleted(ctx, job.Name)
	if err != nil {
		klog.Errorf("CleanCache: wait for job completed err and fall back to delete job\n %v", err)
		// fall back if err
		if e := p.K8sClient.DeleteJob(ctx, job.Name, job.Namespace); e != nil {
			klog.Errorf("CleanCache: delete job %s error: %v", job.Name, e)
		}
	}
	return nil
}

func (p *PodMount) createOrUpdateSecret(ctx context.Context, secret *corev1.Secret) error {
	klog.V(5).Infof("createOrUpdateSecret: %s, %s", secret.Name, secret.Namespace)
	err := retry.RetryOnConflict(retry.DefaultBackoff, func() error {
		oldSecret, err := p.K8sClient.GetSecret(ctx, secret.Name, jfsConfig.Namespace)
		if err != nil {
			if k8serrors.IsNotFound(err) {
				// secret not exist, create
				_, err := p.K8sClient.CreateSecret(ctx, secret)
				return err
			}
			// unexpected err
			return err
		}

		oldSecret.StringData = secret.StringData
		return p.K8sClient.UpdateSecret(ctx, oldSecret)
	})
	if err != nil {
		klog.Errorf("createOrUpdateSecret: secret %s: %v", secret.Name, err)
		return err
	}
	return nil
}

func (p *PodMount) getErrContainerLog(ctx context.Context, podName string) (log string, err error) {
	pod, err := p.K8sClient.GetPod(ctx, podName, jfsConfig.Namespace)
	if err != nil {
		return
	}
	for _, cn := range pod.Status.InitContainerStatuses {
		if !cn.Ready {
			log, err = p.K8sClient.GetPodLog(ctx, pod.Name, pod.Namespace, cn.Name)
			return
		}
	}
	for _, cn := range pod.Status.ContainerStatuses {
		if !cn.Ready {
			log, err = p.K8sClient.GetPodLog(ctx, pod.Name, pod.Namespace, cn.Name)
			return
		}
	}
	return
}

func (p *PodMount) getNotCompleteCnLog(ctx context.Context, podName string) (log string, err error) {
	pod, err := p.K8sClient.GetPod(ctx, podName, jfsConfig.Namespace)
	if err != nil {
		return
	}
	for _, cn := range pod.Status.InitContainerStatuses {
		if cn.State.Terminated == nil || cn.State.Terminated.Reason != "Completed" {
			log, err = p.K8sClient.GetPodLog(ctx, pod.Name, pod.Namespace, cn.Name)
			return
		}
	}
	for _, cn := range pod.Status.ContainerStatuses {
		if cn.State.Terminated == nil || cn.State.Terminated.Reason != "Completed" {
			log, err = p.K8sClient.GetPodLog(ctx, pod.Name, pod.Namespace, cn.Name)
			return
		}
	}
	return
}

func GetRef(pod *corev1.Pod) int {
	res := 0
	for k, target := range pod.Annotations {
		if k == util.GetReferenceKey(target) {
			res++
		}
	}
	return res
}

func GenPodNameByUniqueId(uniqueId string, withRandom bool) string {
	if !withRandom {
		return fmt.Sprintf("juicefs-%s-%s", jfsConfig.NodeName, uniqueId)
	}
	return fmt.Sprintf("juicefs-%s-%s-%s", jfsConfig.NodeName, uniqueId, util.RandStringRunes(6))
}

func GenHashOfSetting(setting jfsConfig.JfsSetting) string {
	// target path should not affect hash val
	setting.TargetPath = ""
	setting.VolumeId = ""
	setting.SubPath = ""
	settingStr, _ := json.Marshal(setting)
	h := sha256.New()
	h.Write(settingStr)
	val := hex.EncodeToString(h.Sum(nil))[:63]
	klog.V(6).Infof("jfsSetting hash: %s", val)
	return val
}<|MERGE_RESOLUTION|>--- conflicted
+++ resolved
@@ -22,17 +22,12 @@
 	"encoding/hex"
 	"encoding/json"
 	"fmt"
-<<<<<<< HEAD
 	"os"
-=======
->>>>>>> 42416b1e
 	"os/exec"
 	"regexp"
 	"strings"
 	"syscall"
 	"time"
-
-	"github.com/juicedata/juicefs-csi-driver/pkg/util/security"
 
 	"github.com/pkg/errors"
 	batchv1 "k8s.io/api/batch/v1"
@@ -67,6 +62,7 @@
 	hashVal := GenHashOfSetting(*jfsSetting)
 	jfsSetting.HashVal = hashVal
 	var podName string
+	var err error
 
 	if err = func() error {
 		lock := jfsConfig.GetPodLock(hashVal)
