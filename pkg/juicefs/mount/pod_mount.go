--- conflicted
+++ resolved
@@ -28,17 +28,11 @@
 	"syscall"
 	"time"
 
-<<<<<<< HEAD
-	"k8s.io/apimachinery/pkg/fields"
-
-	"google.golang.org/grpc/codes"
-	"google.golang.org/grpc/status"
-=======
->>>>>>> db87245b
 	batchv1 "k8s.io/api/batch/v1"
 	corev1 "k8s.io/api/core/v1"
 	k8serrors "k8s.io/apimachinery/pkg/api/errors"
 	metav1 "k8s.io/apimachinery/pkg/apis/meta/v1"
+	"k8s.io/apimachinery/pkg/fields"
 	"k8s.io/client-go/util/retry"
 	"k8s.io/klog"
 	k8sMount "k8s.io/utils/mount"
@@ -316,7 +310,7 @@
 				}
 				return podName, err
 			} else if k8serrors.IsTimeout(err) {
-				return podName, status.Errorf(codes.Internal, "Mount %v failed: mount pod %s deleting timeout", jfsSetting.VolumeId, podName)
+				return podName, fmt.Errorf("mount %v failed: mount pod %s deleting timeout", jfsSetting.VolumeId, podName)
 			}
 			// unexpect error
 			klog.Errorf("createOrAddRef: Get pod %s err: %v", podName, err)
@@ -328,10 +322,6 @@
 		}
 		return podName, p.AddRefOfMount(ctx, jfsSetting.TargetPath, podName)
 	}
-<<<<<<< HEAD
-=======
-	return podName, fmt.Errorf("mount %v failed: mount pod %s has been deleting for 1 min", jfsSetting.VolumeId, podName)
->>>>>>> db87245b
 }
 
 func (p *PodMount) waitUtilMountReady(ctx context.Context, jfsSetting *jfsConfig.JfsSetting, podName string) error {
@@ -380,14 +370,10 @@
 				klog.Infof("waitUtilJobCompleted: Job %s is completed and been recycled", jobName)
 				return nil
 			}
-<<<<<<< HEAD
 			if k8serrors.IsTimeout(err) {
 				break
 			}
-			return status.Errorf(codes.Internal, "waitUtilJobCompleted: Get job %v failed: %v", jobName, err)
-=======
 			return fmt.Errorf("waitUtilJobCompleted: Get job %v failed: %v", jobName, err)
->>>>>>> db87245b
 		}
 		if util.IsJobCompleted(job) {
 			klog.V(5).Infof("waitUtilJobCompleted: Job %s is completed", jobName)
@@ -408,11 +394,7 @@
 	if err != nil {
 		return fmt.Errorf("waitUtilJobCompleted: get pod %s log error %v", pods[0].Name, err)
 	}
-<<<<<<< HEAD
-	return status.Errorf(codes.Internal, "waitUtilJobCompleted: job %s isn't completed: %v", jobName, log)
-=======
-	return fmt.Errorf("waitUtilJobCompleted: job %s isn't completed in 1 min: %v", jobName, log)
->>>>>>> db87245b
+	return fmt.Errorf("waitUtilJobCompleted: job %s isn't completed: %v", jobName, log)
 }
 
 func (p *PodMount) AddRefOfMount(ctx context.Context, target string, podName string) error {
