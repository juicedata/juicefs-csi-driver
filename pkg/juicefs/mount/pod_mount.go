--- conflicted
+++ resolved
@@ -119,30 +119,7 @@
 				}
 			}
 			return nil
-<<<<<<< HEAD
-		}
-
-		klog.V(5).Infof("JUmount: pod %s has no juicefs- refs. delete it.", podName)
-		if err := p.K8sClient.DeletePod(po); err != nil {
-			klog.V(5).Infof("JUmount: Delete pod of volumeId %s error: %v", volumeId, err)
-			return err
-		}
-		secretName := GenerateNameByVolumeId(volumeId, simple)
-		if _, err = p.K8sClient.GetSecret(secretName, jfsConfig.Namespace); err != nil {
-			if k8serrors.IsNotFound(err) {
-				return nil
-			}
-			return err
-		}
-		err = p.K8sClient.DeleteSecret(secretName, jfsConfig.Namespace)
-		if err != nil {
-			klog.V(5).Infof("JUmount: Delete secret of volumeId %s error: %v", volumeId, err)
-			return err
-		}
-		return nil
-=======
 		})
->>>>>>> 9999e15c
 	}
 
 	newPod, err := p.K8sClient.GetPod(pod.Name, pod.Namespace)
