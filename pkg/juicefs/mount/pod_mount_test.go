/*
Copyright 2021 Juicedata Inc

Licensed under the Apache License, Version 2.0 (the "License");
you may not use this file except in compliance with the License.
You may obtain a copy of the License at

    http://www.apache.org/licenses/LICENSE-2.0

Unless required by applicable law or agreed to in writing, software
distributed under the License is distributed on an "AS IS" BASIS,
WITHOUT WARRANTIES OR CONDITIONS OF ANY KIND, either express or implied.
See the License for the specific language governing permissions and
limitations under the License.
*/

package mount

import (
	"context"
	"errors"
	"os"
	"os/exec"
	"reflect"
	"testing"
	"time"

	. "github.com/agiledragon/gomonkey/v2"
	. "github.com/smartystreets/goconvey/convey"
	corev1 "k8s.io/api/core/v1"
	k8serrors "k8s.io/apimachinery/pkg/api/errors"
	metav1 "k8s.io/apimachinery/pkg/apis/meta/v1"
	"k8s.io/apimachinery/pkg/types"
	"k8s.io/client-go/kubernetes/fake"
	k8sexec "k8s.io/utils/exec"
	"k8s.io/utils/mount"

	jfsConfig "github.com/juicedata/juicefs-csi-driver/pkg/config"
	"github.com/juicedata/juicefs-csi-driver/pkg/driver/mocks"
	"github.com/juicedata/juicefs-csi-driver/pkg/fuse"
	"github.com/juicedata/juicefs-csi-driver/pkg/k8sclient"
	"github.com/juicedata/juicefs-csi-driver/pkg/util"
)

var testA = &corev1.Pod{
	ObjectMeta: metav1.ObjectMeta{
		Name: "juicefs-test-node-a",
		Labels: map[string]string{
			jfsConfig.PodUniqueIdLabelKey: "a",
		},
	},
	Spec: corev1.PodSpec{
		Containers: []corev1.Container{{Image: "juicedata/mount:ce-v1.2.1"}},
	},
}

var testB = &corev1.Pod{
	ObjectMeta: metav1.ObjectMeta{
		Name: "juicefs-test-node-b",
		Labels: map[string]string{
			jfsConfig.PodUniqueIdLabelKey: "b",
		},
		Annotations: map[string]string{
			util.GetReferenceKey("/mnt/abc"): "/mnt/abc"},
	},
	Spec: corev1.PodSpec{
		Containers: []corev1.Container{{Image: "juicedata/mount:ce-v1.2.1"}},
	},
}

var testC = &corev1.Pod{
	ObjectMeta: metav1.ObjectMeta{
		Name: "juicefs-test-node-c",
		Labels: map[string]string{
			jfsConfig.PodUniqueIdLabelKey: "c",
		},
		Annotations: map[string]string{
			util.GetReferenceKey("/mnt/abc"): "/mnt/abc"},
	},
	Spec: corev1.PodSpec{
		Containers: []corev1.Container{{Image: "juicedata/mount:ce-v1.2.1"}},
	},
}

var testD = &corev1.Pod{
	ObjectMeta: metav1.ObjectMeta{
		Name: "juicefs-test-node-d",
		Labels: map[string]string{
			jfsConfig.PodUniqueIdLabelKey: "d",
		},
		Annotations: map[string]string{"a": "b",
			util.GetReferenceKey("/mnt/def"): "/mnt/def"},
	},
	Spec: corev1.PodSpec{
		Containers: []corev1.Container{{Image: "juicedata/mount:ce-v1.2.1"}},
	},
}

var testE = &corev1.Pod{
	ObjectMeta: metav1.ObjectMeta{
		Name: "juicefs-test-node-e",
		Labels: map[string]string{
			jfsConfig.PodUniqueIdLabelKey: "e",
		},
		Annotations: map[string]string{
			util.GetReferenceKey("/mnt/abc"): "/mnt/abc",
			util.GetReferenceKey("/mnt/def"): "/mnt/def",
		},
	},
	Spec: corev1.PodSpec{
		Containers: []corev1.Container{{Image: "juicedata/mount:ce-v1.2.1"}},
	},
}

var testF = &corev1.Pod{
	ObjectMeta: metav1.ObjectMeta{
		Name: "juicefs-test-node-f",
		Labels: map[string]string{
			jfsConfig.PodUniqueIdLabelKey: "f",
		},
	},
	Spec: corev1.PodSpec{
		Containers: []corev1.Container{{Image: "juicedata/mount:ce-v1.2.1"}},
	},
	Status: corev1.PodStatus{
		Phase: corev1.PodRunning,
		Conditions: []corev1.PodCondition{{
			Type:   corev1.PodReady,
			Status: corev1.ConditionTrue,
		}, {
			Type:   corev1.ContainersReady,
			Status: corev1.ConditionTrue,
		}},
	},
}

var testG = &corev1.Pod{
	ObjectMeta: metav1.ObjectMeta{
		Name: "juicefs-test-node-g",
		Labels: map[string]string{
			jfsConfig.PodUniqueIdLabelKey: "g",
		},
		Annotations: map[string]string{
			util.GetReferenceKey("/mnt/abc"): "/mnt/abc",
			util.GetReferenceKey("/mnt/def"): "/mnt/def",
		},
	},
	Spec: corev1.PodSpec{
		Containers: []corev1.Container{{Image: "juicedata/mount:ce-v1.2.1"}},
	},
	Status: corev1.PodStatus{
		Phase: corev1.PodRunning,
		Conditions: []corev1.PodCondition{{
			Type:   corev1.PodReady,
			Status: corev1.ConditionTrue,
		}, {
			Type:   corev1.ContainersReady,
			Status: corev1.ConditionTrue,
		}},
	},
}

var testH = &corev1.Pod{
	ObjectMeta: metav1.ObjectMeta{
		Name: "juicefs-test-node-h",
		Labels: map[string]string{
			jfsConfig.PodUniqueIdLabelKey: "h",
		},
	},
	Spec: corev1.PodSpec{
		Containers: []corev1.Container{{Image: "juicedata/mount:ce-v1.2.1"}},
	},
	Status: corev1.PodStatus{
		Phase: corev1.PodRunning,
		Conditions: []corev1.PodCondition{{
			Type:   corev1.PodReady,
			Status: corev1.ConditionTrue,
		}, {
			Type:   corev1.ContainersReady,
			Status: corev1.ConditionTrue,
		}},
	},
}

func init() {
	jfsConfig.NodeName = "test-node"
}

func TestAddRefOfMount(t *testing.T) {
	fakeClientSet := fake.NewSimpleClientset()
	type fields struct {
		jfsSetting *jfsConfig.JfsSetting
	}
	type args struct {
		target string
		pod    *corev1.Pod
	}
	tests := []struct {
		name    string
		fields  fields
		args    args
		wantErr bool
	}{
		{
			name: "test-nil",
			fields: fields{
				jfsSetting: &jfsConfig.JfsSetting{},
			},
			args: args{
				target: "/mnt/abc",
				pod:    testA,
			},
			wantErr: false,
		},
		{
			name: "test2",
			fields: fields{
				jfsSetting: &jfsConfig.JfsSetting{},
			},
			args: args{
				target: "/mnt/abc",
				pod:    testB,
			},
			wantErr: false,
		},
	}
	for _, tt := range tests {
		t.Run(tt.name, func(t *testing.T) {
			p := &PodMount{
				SafeFormatAndMount: mount.SafeFormatAndMount{},
				K8sClient:          &k8sclient.K8sClient{Interface: fakeClientSet},
			}
			key := util.GetReferenceKey(tt.args.target)
			_, _ = p.K8sClient.CreatePod(context.TODO(), tt.args.pod)
			old, err := p.K8sClient.GetPod(context.TODO(), tt.args.pod.Name, jfsConfig.Namespace)
			if err != nil {
				t.Errorf("Can't get pod: %v", tt.args.pod.Name)
			}
			if old.Annotations == nil {
				old.Annotations = make(map[string]string)
			}
			old.Annotations[key] = tt.args.target
			if err := p.AddRefOfMount(context.TODO(), tt.args.target, tt.args.pod.Name); (err != nil) != tt.wantErr {
				t.Errorf("AddRefOfMount() error = %v, wantErr %v", err, tt.wantErr)
			}
			newPod, _ := p.K8sClient.GetPod(context.TODO(), tt.args.pod.Name, jfsConfig.Namespace)
			if !reflect.DeepEqual(newPod.Annotations, old.Annotations) {
				t.Errorf("addRefOfMount err, wanted: %v, got: %v", old.Annotations, newPod.Annotations)
			}
		})
	}
}

func TestAddRefOfMountWithMock(t *testing.T) {
	Convey("Test AddRefOfMount", t, func() {
		Convey("get pod error", func() {
			client := &k8sclient.K8sClient{}
			patch1 := ApplyMethod(reflect.TypeOf(client), "GetPod", func(_ *k8sclient.K8sClient, _ context.Context, podName, namespace string) (*corev1.Pod, error) {
				return nil, errors.New("test")
			})
			defer patch1.Reset()
			p := &PodMount{
				K8sClient: &k8sclient.K8sClient{Interface: fake.NewSimpleClientset()},
			}
			ctx, cancel := context.WithTimeout(context.Background(), 30*time.Second)
			defer cancel()
			err := p.AddRefOfMount(ctx, "test-target", "test-pod")
			So(err, ShouldNotBeNil)
		})
	})
}

func TestJUmount(t *testing.T) {
	fakeClientSet := fake.NewSimpleClientset()
	fuse.InitTestFds()

	type args struct {
		podName string
		target  string
	}
	var tests = []struct {
		name           string
		args           args
		pod            *corev1.Pod
		wantErr        bool
		wantPodDeleted bool
	}{
		{
			name: "test-delete",
			args: args{
				podName: testC.Name,
				target:  "/mnt/abc",
			},
			pod:            testC,
			wantErr:        false,
			wantPodDeleted: false,
		},
		{
			name: "test-delete2",
			args: args{
				podName: testD.Name,
				target:  "/mnt/def",
			},
			pod:            testD,
			wantErr:        false,
			wantPodDeleted: false,
		},
		{
			name: "test-true",
			args: args{
				podName: testE.Name,
				target:  "/mnt/def",
			},
			pod:            testE,
			wantErr:        false,
			wantPodDeleted: false,
		},
		{
			name: "test-delete3",
			args: args{
				podName: testF.Name,
				target:  "/mnt/def",
			},
			pod:            testF,
			wantErr:        false,
			wantPodDeleted: true,
		},
		{
			name: "test-nil",
			args: args{
				podName: "x",
				target:  "/mnt/def",
			},
			pod:            nil,
			wantErr:        false,
			wantPodDeleted: true,
		},
	}
	for _, tt := range tests {
		t.Run(tt.name, func(t *testing.T) {
			p := &PodMount{
				SafeFormatAndMount: mount.SafeFormatAndMount{},
				K8sClient: &k8sclient.K8sClient{
					Interface: fakeClientSet,
				},
			}
			if tt.pod != nil {
				_, _ = p.K8sClient.CreatePod(context.TODO(), tt.pod)
			}
			if err := p.JUmount(context.TODO(), tt.args.target, tt.args.podName); (err != nil) != tt.wantErr {
				t.Errorf("JUmount() error = %v, wantErr %v", err, tt.wantErr)
			}
			got, _ := p.K8sClient.GetPod(context.TODO(), tt.args.podName, jfsConfig.Namespace)
			if tt.wantPodDeleted && got != nil {
				t.Errorf("JUmount() got: %v, wanted pod deleted: %v", got, tt.wantPodDeleted)
			}
		})
	}
}

func TestJUmountWithMock(t *testing.T) {
	Convey("Test JUmount", t, func() {
		Convey("pod notfound", func() {
			patch1 := ApplyFunc(k8serrors.IsNotFound, func(err error) bool {
				return false
			})
			defer patch1.Reset()
			client := &k8sclient.K8sClient{}
			patch2 := ApplyMethod(reflect.TypeOf(client), "GetPod", func(_ *k8sclient.K8sClient, _ context.Context, podName, namespace string) (*corev1.Pod, error) {
				return nil, errors.New("test")
			})
			defer patch2.Reset()

			p := NewPodMount(&k8sclient.K8sClient{Interface: fake.NewSimpleClientset()}, mount.SafeFormatAndMount{
				Interface: mount.New(""),
				Exec:      k8sexec.New(),
			})
			ctx, cancel := context.WithTimeout(context.Background(), 10*time.Second)
			defer cancel()
			err := p.JUmount(ctx, "/test", "ttt")
			So(err, ShouldNotBeNil)
		})
		Convey("pod hasRef", func() {
			patch1 := ApplyFunc(GetRef, func(pod *corev1.Pod) int {
				return 1
			})
			defer patch1.Reset()

			fakeClient := fake.NewSimpleClientset()
			p := &PodMount{
				SafeFormatAndMount: mount.SafeFormatAndMount{},
				K8sClient: &k8sclient.K8sClient{
					Interface: fakeClient,
				},
			}
			podName := GenPodNameByUniqueId("ttt", true)
			_, _ = p.K8sClient.CreatePod(context.TODO(), &corev1.Pod{
				ObjectMeta: metav1.ObjectMeta{
					Name:      podName,
					Namespace: jfsConfig.Namespace,
					Annotations: map[string]string{
						podName: "/test",
					},
				},
				Spec: corev1.PodSpec{
					Containers: []corev1.Container{{Image: "juicedata/mount:ce-v1.2.1"}},
				},
			})
			err := p.JUmount(context.TODO(), "/test", podName)
			So(err, ShouldBeNil)
		})
		Convey("pod conflict", func() {
			patch1 := ApplyFunc(k8serrors.IsConflict, func(err error) bool {
				return true
			})
			defer patch1.Reset()

			fakeClient := fake.NewSimpleClientset()
			p := &PodMount{
				SafeFormatAndMount: mount.SafeFormatAndMount{},
				K8sClient: &k8sclient.K8sClient{
					Interface: fakeClient,
				},
			}
			podName := GenPodNameByUniqueId("ttt", true)
			_, _ = p.K8sClient.CreatePod(context.TODO(), &corev1.Pod{
				ObjectMeta: metav1.ObjectMeta{
					Name:      podName,
					Namespace: jfsConfig.Namespace,
					Annotations: map[string]string{
						util.GetReferenceKey("ttt"): "/test",
					},
				},
				Spec: corev1.PodSpec{
					Containers: []corev1.Container{{Image: "juicedata/mount:ce-v1.2.1"}},
				},
			})
			err := p.JUmount(context.TODO(), "/test", podName)
			So(err, ShouldBeNil)
		})
		Convey("pod delete error", func() {
			client := &k8sclient.K8sClient{}
			patch1 := ApplyMethod(reflect.TypeOf(client), "DeletePod", func(_ *k8sclient.K8sClient, _ context.Context, pod *corev1.Pod) error {
				return errors.New("test")
			})
			defer patch1.Reset()

			fakeClient := fake.NewSimpleClientset()
			p := &PodMount{
				SafeFormatAndMount: mount.SafeFormatAndMount{},
				K8sClient: &k8sclient.K8sClient{
					Interface: fakeClient,
				},
			}
			podName := GenPodNameByUniqueId("ttt", true)
			_, _ = p.K8sClient.CreatePod(context.TODO(), &corev1.Pod{
				ObjectMeta: metav1.ObjectMeta{
					Name:      podName,
					Namespace: jfsConfig.Namespace,
				},
				Spec: corev1.PodSpec{
					Containers: []corev1.Container{{Image: "juicedata/mount:ce-v1.2.1"}},
				},
			})
			ctx, cancel := context.WithTimeout(context.Background(), 10*time.Second)
			defer cancel()
			err := p.JUmount(ctx, "/test", podName)
			So(err, ShouldNotBeNil)
		})
	})
}

func TestUmountTarget(t *testing.T) {
	Convey("Test JUmount", t, func() {
		Convey("pod notfound", func() {
			patch1 := ApplyFunc(k8serrors.IsNotFound, func(err error) bool {
				return false
			})
			defer patch1.Reset()
			client := &k8sclient.K8sClient{}
			patch2 := ApplyMethod(reflect.TypeOf(client), "GetPod", func(_ *k8sclient.K8sClient, _ context.Context, podName, namespace string) (*corev1.Pod, error) {
				return nil, errors.New("test")
			})
			defer patch2.Reset()
			tmpCmd := &exec.Cmd{}
			patch3 := ApplyMethod(reflect.TypeOf(tmpCmd), "CombinedOutput", func(_ *exec.Cmd) ([]byte, error) {
				return []byte("not mounted"), errors.New("not mounted")
			})
			defer patch3.Reset()
			patch4 := ApplyFunc(mount.CleanupMountPoint, func(mountPath string, mounter mount.Interface, extensiveMountPointCheck bool) error {
				return nil
			})
			defer patch4.Reset()

			p := NewPodMount(&k8sclient.K8sClient{Interface: fake.NewSimpleClientset()}, mount.SafeFormatAndMount{
				Interface: mount.New(""),
				Exec:      k8sexec.New(),
			})
			ctx, cancel := context.WithTimeout(context.Background(), 10*time.Second)
			defer cancel()
			err := p.UmountTarget(ctx, "/test", "ttt")
			So(err, ShouldNotBeNil)
		})
		Convey("pod conflict", func() {
			patch1 := ApplyFunc(k8serrors.IsConflict, func(err error) bool {
				return true
			})
			defer patch1.Reset()
			tmpCmd := &exec.Cmd{}
			patch3 := ApplyMethod(reflect.TypeOf(tmpCmd), "CombinedOutput", func(_ *exec.Cmd) ([]byte, error) {
				return []byte("not mounted"), errors.New("not mounted")
			})
			defer patch3.Reset()

			fakeClient := fake.NewSimpleClientset()
			p := &PodMount{
				SafeFormatAndMount: mount.SafeFormatAndMount{},
				K8sClient: &k8sclient.K8sClient{
					Interface: fakeClient,
				},
			}
			t.Logf("PodMount %T %v", p, p)
			podName := GenPodNameByUniqueId("ttt", true)
			_, _ = p.K8sClient.CreatePod(context.TODO(), &corev1.Pod{
				ObjectMeta: metav1.ObjectMeta{
					Name:      podName,
					Namespace: jfsConfig.Namespace,
					Annotations: map[string]string{
						util.GetReferenceKey("ttt"): "/test",
					},
				},
			})
			err := p.UmountTarget(context.TODO(), "/test", podName)
			So(err, ShouldBeNil)
		})
		Convey("pod update error", func() {
			client := &k8sclient.K8sClient{}
			patch1 := ApplyMethod(reflect.TypeOf(client), "PatchPod", func(_ *k8sclient.K8sClient, _ context.Context, pod *corev1.Pod, data []byte, pt types.PatchType) error {
				return errors.New("test")
			})
			defer patch1.Reset()
			patch2 := ApplyFunc(k8serrors.IsConflict, func(err error) bool {
				return false
			})
			defer patch2.Reset()
			tmpCmd := &exec.Cmd{}
			patch3 := ApplyMethod(reflect.TypeOf(tmpCmd), "CombinedOutput", func(_ *exec.Cmd) ([]byte, error) {
				return []byte("not mounted"), errors.New("not mounted")
			})
			defer patch3.Reset()

			fakeClient := fake.NewSimpleClientset()
			p := &PodMount{
				SafeFormatAndMount: mount.SafeFormatAndMount{},
				K8sClient: &k8sclient.K8sClient{
					Interface: fakeClient,
				},
			}
			podName := GenPodNameByUniqueId("aaa", true)
			_, _ = p.K8sClient.CreatePod(context.TODO(), &corev1.Pod{
				ObjectMeta: metav1.ObjectMeta{
					Name:      podName,
					Namespace: jfsConfig.Namespace,
					Annotations: map[string]string{
						util.GetReferenceKey("/test"): "/test",
					},
				},
			})
			ctx, cancel := context.WithTimeout(context.Background(), 10*time.Second)
			defer cancel()
			err := p.UmountTarget(ctx, "/test", podName)
			So(err, ShouldNotBeNil)
		})
	})
}

func TestWaitUntilMount(t *testing.T) {
	fakeClientSet := fake.NewSimpleClientset()
	type args struct {
		cmd        string
		jfsSetting *jfsConfig.JfsSetting
	}
	tests := []struct {
		name     string
		args     args
		pod      *corev1.Pod
		wantErr  bool
		wantAnno map[string]string
	}{
		{
			name: "test-new",
			args: args{
				cmd: "/local/bin/juicefs.mount test",
				jfsSetting: &jfsConfig.JfsSetting{
					VolumeId:   "h",
					TargetPath: "/mnt/hhh",
					MountPath:  "/mnt/hhh",
					Attr:       &jfsConfig.PodAttr{},
				},
			},
			pod:      testH,
			wantErr:  false,
			wantAnno: map[string]string{util.GetReferenceKey("/mnt/hhh"): "/mnt/hhh"},
		},
		{
			name: "test-exists",
			args: args{
				jfsSetting: &jfsConfig.JfsSetting{
					VolumeId:   "g",
					TargetPath: "/mnt/ggg",
					MountPath:  "/mnt/ggg",
					Attr:       &jfsConfig.PodAttr{},
				},
			},
			pod:     testG,
			wantErr: false,
			wantAnno: map[string]string{
				util.GetReferenceKey("/mnt/abc"): "/mnt/abc",
				util.GetReferenceKey("/mnt/def"): "/mnt/def",
				util.GetReferenceKey("/mnt/ggg"): "/mnt/ggg",
			},
		},
		{
			name: "test-not-found",
			args: args{
				cmd: "/local/bin/juicefs.mount test",
				jfsSetting: &jfsConfig.JfsSetting{
					VolumeId:   "i",
					TargetPath: "/mnt/iii",
					MountPath:  "/mnt/iii",
					Attr:       &jfsConfig.PodAttr{},
				},
			},
			pod:     nil,
			wantErr: false,
			wantAnno: map[string]string{
				util.GetReferenceKey("/mnt/iii"): "/mnt/iii",
				jfsConfig.UniqueId:               "",
				jfsConfig.JuiceFSUUID:            "",
			},
		},
	}
	for _, tt := range tests {
		t.Run(tt.name, func(t *testing.T) {
			patch := ApplyFunc(os.MkdirAll, func(path string, perm os.FileMode) error {
				return nil
			})
			defer patch.Reset()
			p := &PodMount{
				SafeFormatAndMount: mount.SafeFormatAndMount{},
				K8sClient:          &k8sclient.K8sClient{Interface: fakeClientSet},
			}
			if tt.pod != nil {
<<<<<<< HEAD
				hashVal := GenHashOfSetting(*tt.args.jfsSetting)
=======
				hashVal, _ := GenHashOfSetting(*tt.args.jfsSetting)
				tt.args.jfsSetting.HashVal = hashVal
>>>>>>> ce4e96ad
				tt.pod.Labels = map[string]string{
					jfsConfig.PodTypeKey:           jfsConfig.PodTypeValue,
					jfsConfig.PodUniqueIdLabelKey:  tt.args.jfsSetting.UniqueId,
					jfsConfig.PodJuiceHashLabelKey: hashVal,
				}
				tt.pod.Spec.NodeName = jfsConfig.NodeName
				_, _ = p.K8sClient.CreatePod(context.TODO(), tt.pod)
			}
			podName, err := p.genMountPodName(context.TODO(), tt.args.jfsSetting)
			if (err != nil) != tt.wantErr {
				t.Errorf("createOrAddRef() error = %v, wantErr %v", err, tt.wantErr)
			}
			err = p.createOrAddRef(context.TODO(), podName, tt.args.jfsSetting, nil)
			if (err != nil) != tt.wantErr {
				t.Errorf("createOrAddRef() error = %v, wantErr %v", err, tt.wantErr)
			}
			newPod, _ := p.K8sClient.GetPod(context.TODO(), podName, jfsConfig.Namespace)
			if newPod == nil || !reflect.DeepEqual(newPod.Annotations, tt.wantAnno) {
				t.Errorf("waitUntilMount() got = %v, wantAnnotation = %v", newPod.Annotations, tt.wantAnno)
			}
		})
	}
}

func TestWaitUntilMountWithMock(t *testing.T) {
	Convey("Test WaitUntilMount mock", t, func() {
		Convey("waitUntilMount pod notfound", func() {
			client := &k8sclient.K8sClient{}
			patch1 := ApplyFunc(k8serrors.IsNotFound, func(err error) bool {
				return true
			})
			defer patch1.Reset()
			patch2 := ApplyMethod(reflect.TypeOf(client), "GetPod", func(_ *k8sclient.K8sClient, _ context.Context, podName, namespace string) (*corev1.Pod, error) {
				return nil, errors.New("test")
			})
			defer patch2.Reset()
			patch3 := ApplyMethod(reflect.TypeOf(client), "CreatePod", func(_ *k8sclient.K8sClient, _ context.Context, pod *corev1.Pod) (*corev1.Pod, error) {
				return nil, errors.New("test")
			})
			defer patch3.Reset()
			patch4 := ApplyFunc(k8serrors.IsAlreadyExists, func(err error) bool {
				return true
			})
			defer patch4.Reset()

			fakeClient := fake.NewSimpleClientset()
			p := &PodMount{
				SafeFormatAndMount: mount.SafeFormatAndMount{},
				K8sClient:          &k8sclient.K8sClient{Interface: fakeClient},
			}
			ctx, cancel := context.WithTimeout(context.Background(), 10*time.Second)
			defer cancel()
			podName, err := p.genMountPodName(context.TODO(), &jfsConfig.JfsSetting{Storage: "ttt"})
			So(err, ShouldBeNil)
			err = p.createOrAddRef(ctx, podName, &jfsConfig.JfsSetting{Storage: "ttt", Attr: &jfsConfig.PodAttr{}}, nil)
			So(err, ShouldNotBeNil)
		})
	})
}

func TestJMount(t *testing.T) {
	Convey("Test JMount mock", t, func() {
		Convey("JMount", func() {
			client := &k8sclient.K8sClient{}
			patch1 := ApplyFunc(k8serrors.IsNotFound, func(err error) bool {
				return false
			})
			defer patch1.Reset()
			patch2 := ApplyMethod(reflect.TypeOf(client), "GetPod", func(_ *k8sclient.K8sClient, _ context.Context, podName, namespace string) (*corev1.Pod, error) {
				return nil, errors.New("test")
			})
			defer patch2.Reset()
			patch5 := ApplyFunc(os.Stat, func(name string) (os.FileInfo, error) {
				return mocks.FakeFileInfoIno1{}, nil
			})
			defer patch5.Reset()

			fakeClient := fake.NewSimpleClientset()
			p := NewPodMount(&k8sclient.K8sClient{Interface: fakeClient}, mount.SafeFormatAndMount{
				Interface: mount.New(""),
				Exec:      k8sexec.New(),
			})
			ctx, cancel := context.WithTimeout(context.Background(), 30*time.Second)
			defer cancel()
			err := p.JMount(ctx, nil, &jfsConfig.JfsSetting{Storage: "ttt", Attr: &jfsConfig.PodAttr{}})
			So(err, ShouldNotBeNil)
		})
	})
}

func TestNewPodMount(t *testing.T) {
	type args struct {
		setting *jfsConfig.JfsSetting
		client  *k8sclient.K8sClient
	}
	tests := []struct {
		name string
		args args
		want MntInterface
	}{
		{
			name: "test",
			args: args{
				setting: nil,
				client:  nil,
			},
			want: &PodMount{
				SafeFormatAndMount: mount.SafeFormatAndMount{
					Interface: mount.New(""),
					Exec:      k8sexec.New(),
				},
				K8sClient: nil,
			},
		},
	}
	for _, tt := range tests {
		t.Run(tt.name, func(t *testing.T) {
			if got := NewPodMount(tt.args.client, mount.SafeFormatAndMount{
				Interface: mount.New(""),
				Exec:      k8sexec.New(),
			}); !reflect.DeepEqual(got, tt.want) {
				t.Errorf("NewPodMount() = %v, want %v", got, tt.want)
			}
		})
	}
}

func TestGetRef(t *testing.T) {
	type args struct {
		pod *corev1.Pod
	}
	tests := []struct {
		name string
		args args
		want int
	}{
		{
			name: "test-true",
			args: args{
				pod: &corev1.Pod{
					ObjectMeta: metav1.ObjectMeta{
						Name:        "test",
						Annotations: map[string]string{"a": "b", util.GetReferenceKey("aa"): "aa"},
					},
				},
			},
			want: 1,
		},
		{
			name: "test-false",
			args: args{
				pod: &corev1.Pod{
					ObjectMeta: metav1.ObjectMeta{
						Name:        "test",
						Annotations: map[string]string{"a": "b"},
					},
				},
			},
			want: 0,
		},
		{
			name: "test-null",
			args: args{
				pod: &corev1.Pod{
					ObjectMeta: metav1.ObjectMeta{
						Name:        "test",
						Annotations: nil,
					},
				},
			},
			want: 0,
		},
	}
	for _, tt := range tests {
		t.Run(tt.name, func(t *testing.T) {
			if got := GetRef(tt.args.pod); got != tt.want {
				t.Errorf("HasRef() = %v, want %v", got, tt.want)
			}
		})
	}
}

func TestGenHashOfSetting(t *testing.T) {
	type args struct {
		setting jfsConfig.JfsSetting
	}
	tests := []struct {
		name    string
		args    args
		want    string
		wantErr bool
	}{
		{
			name: "test",
			args: args{
				setting: jfsConfig.JfsSetting{
					Name: "test",
				},
			},
			want:    "e11ef7a140d2e8bac9c75b1c44dcba22954402edc5015a8eae931d389b82db9",
			wantErr: false,
		},
	}
	for _, tt := range tests {
		t.Run(tt.name, func(t *testing.T) {
			got := GenHashOfSetting(tt.args.setting)
			if got != tt.want {
				t.Errorf("GenHashOfSetting() got = %v, want %v", got, tt.want)
			}
		})
	}
}<|MERGE_RESOLUTION|>--- conflicted
+++ resolved
@@ -651,12 +651,8 @@
 				K8sClient:          &k8sclient.K8sClient{Interface: fakeClientSet},
 			}
 			if tt.pod != nil {
-<<<<<<< HEAD
 				hashVal := GenHashOfSetting(*tt.args.jfsSetting)
-=======
-				hashVal, _ := GenHashOfSetting(*tt.args.jfsSetting)
 				tt.args.jfsSetting.HashVal = hashVal
->>>>>>> ce4e96ad
 				tt.pod.Labels = map[string]string{
 					jfsConfig.PodTypeKey:           jfsConfig.PodTypeValue,
 					jfsConfig.PodUniqueIdLabelKey:  tt.args.jfsSetting.UniqueId,
