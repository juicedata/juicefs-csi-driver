/*
 Copyright 2024 Juicedata Inc

 Licensed under the Apache License, Version 2.0 (the "License");
 you may not use this file except in compliance with the License.
 You may obtain a copy of the License at

     http://www.apache.org/licenses/LICENSE-2.0

 Unless required by applicable law or agreed to in writing, software
 distributed under the License is distributed on an "AS IS" BASIS,
 WITHOUT WARRANTIES OR CONDITIONS OF ANY KIND, either express or implied.
 See the License for the specific language governing permissions and
 limitations under the License.
*/

package resource

import (
	"context"
	"encoding/json"
	"io"
	"time"

	"golang.org/x/net/websocket"
	corev1 "k8s.io/api/core/v1"
	"k8s.io/client-go/kubernetes"
	"k8s.io/client-go/kubernetes/scheme"
	"k8s.io/client-go/rest"
	"k8s.io/client-go/tools/remotecommand"
)

const (
	// (Ctrl-C) to interrupt or terminate a program or process.
	EndOfText = "\u0003"
	// (Ctrl-D) to indicate end-of-file on a terminal.
	EndOfTransmission = "\u0004"
)

type terminalSession struct {
	conn              *websocket.Conn
	sizeCh            chan *remotecommand.TerminalSize
	endOfTransmission string
	lastHeartbeatAt   time.Time
}

func NewTerminalSession(ctx context.Context, conn *websocket.Conn, endOfTransmission string) *terminalSession {
	t := &terminalSession{
		conn:              conn,
		sizeCh:            make(chan *remotecommand.TerminalSize),
		endOfTransmission: endOfTransmission,
		lastHeartbeatAt:   time.Now(),
	}
	go t.checkHeartbeat(ctx)
	return t
}

func (t *terminalSession) Write(p []byte) (int, error) {
	err := websocket.Message.Send(t.conn, string(p))
	return len(p), err
}

func (t *terminalSession) Read(p []byte) (int, error) {
	var msgStr []byte
	var msg struct {
		Rows uint16 `json:"rows"`
		Cols uint16 `json:"cols"`
		Data string `json:"data"`
		Type string `json:"type"`
	}
	err := websocket.Message.Receive(t.conn, &msgStr)
	if err != nil {
		return copy(p, t.endOfTransmission), err
	}
	if err := json.Unmarshal(msgStr, &msg); err != nil {
		return copy(p, t.endOfTransmission), nil
	}
	switch msg.Type {
	case "stdin":
		return copy(p, []byte(msg.Data)), nil
	case "resize":
		select {
		case t.sizeCh <- &remotecommand.TerminalSize{
			Width:  msg.Cols,
			Height: msg.Rows,
		}:
		default:
		}
	case "ping":
		t.lastHeartbeatAt = time.Now()
		_ = websocket.Message.Send(t.conn, "pong")
	default:
		return copy(p, t.endOfTransmission), nil
	}
	return 0, nil
}

func (t *terminalSession) Next() *remotecommand.TerminalSize {
	return <-t.sizeCh
}

func (t *terminalSession) checkHeartbeat(ctx context.Context) {
	for {
		select {
		case <-ctx.Done():
			return
		default:
			if time.Since(t.lastHeartbeatAt) > 1*time.Minute {
				resourceLog.Info("Terminal session heartbeat timeout")
				t.conn.Close()
				return
			}
		}
		time.Sleep(10 * time.Second)
	}
}

type Handler interface {
	io.Reader
	io.Writer
	remotecommand.TerminalSizeQueue
}

func ExecInPod(ctx context.Context, client kubernetes.Interface, cfg *rest.Config, h Handler, namespace, name, container string, cmd []string) error {
	req := client.CoreV1().RESTClient().Post().
		Resource("pods").
		Name(name).
		Namespace(namespace).SubResource("exec")
	req.VersionedParams(&corev1.PodExecOptions{
		Command:   cmd,
		Container: container,
		Stdin:     true,
		Stdout:    true,
		Stderr:    true,
		TTY:       true,
	}, scheme.ParameterCodec)

	executor, err := remotecommand.NewSPDYExecutor(cfg, "POST", req.URL())
	if err != nil {
		resourceLog.Error(err, "Failed to create SPDY executor")
		return err
	}
	if err := executor.StreamWithContext(ctx, remotecommand.StreamOptions{
		Stdin:             h,
		Stdout:            h,
		Stderr:            h,
		TerminalSizeQueue: h,
		Tty:               true,
	}); err != nil {
		resourceLog.Error(err, "Failed to stream")
		return err
	}

	return nil
}

func DownloadPodFile(ctx context.Context, client kubernetes.Interface, cfg *rest.Config, writer io.Writer, namespace, name, container string, cmd []string) error {
	req := client.CoreV1().RESTClient().Post().
		Resource("pods").
		Name(name).
		Namespace(namespace).SubResource("exec")
	req.VersionedParams(&corev1.PodExecOptions{
		Command:   cmd,
		Container: container,
		Stdout:    true,
		Stderr:    true,
	}, scheme.ParameterCodec)

	executor, err := remotecommand.NewSPDYExecutor(cfg, "POST", req.URL())
	if err != nil {
		resourceLog.Error(err, "Failed to create SPDY executor")
		return err
	}
	if err := executor.StreamWithContext(ctx, remotecommand.StreamOptions{
		Stdout: writer,
		Stderr: writer,
	}); err != nil {
		resourceLog.Error(err, "Failed to stream")
		return err
	}

	return nil
<<<<<<< HEAD
=======
}

func SmoothUpgrade(ctx context.Context, client kubernetes.Interface, cfg *rest.Config, h Handler, csiName, name, namespace string, restart bool) error {
	cmds := []string{"juicefs-csi-driver", "upgrade", name}
	if restart {
		cmds = append(cmds, "--restart")
	}
	req := client.CoreV1().RESTClient().Post().
		Resource("pods").
		Name(csiName).
		Namespace(namespace).SubResource("exec")
	req.VersionedParams(&corev1.PodExecOptions{
		Command:   cmds,
		Container: "juicefs-plugin",
		Stdin:     true,
		Stdout:    true,
		Stderr:    true,
		TTY:       true,
	}, scheme.ParameterCodec)

	var sout, serr bytes.Buffer
	executor, err := remotecommand.NewSPDYExecutor(cfg, "POST", req.URL())
	if err != nil {
		resourceLog.Error(err, "Failed to create SPDY executor")
		return err
	}
	if err := executor.StreamWithContext(ctx, remotecommand.StreamOptions{
		Stdin:             h,
		Stdout:            h,
		Stderr:            h,
		TerminalSizeQueue: h,
		Tty:               true,
	}); err != nil {
		resourceLog.Error(err, "Failed to stream", "stdout", sout, "stderr", serr)
		return err
	}

	return nil
>>>>>>> e36798c2
}<|MERGE_RESOLUTION|>--- conflicted
+++ resolved
@@ -180,45 +180,4 @@
 	}
 
 	return nil
-<<<<<<< HEAD
-=======
-}
-
-func SmoothUpgrade(ctx context.Context, client kubernetes.Interface, cfg *rest.Config, h Handler, csiName, name, namespace string, restart bool) error {
-	cmds := []string{"juicefs-csi-driver", "upgrade", name}
-	if restart {
-		cmds = append(cmds, "--restart")
-	}
-	req := client.CoreV1().RESTClient().Post().
-		Resource("pods").
-		Name(csiName).
-		Namespace(namespace).SubResource("exec")
-	req.VersionedParams(&corev1.PodExecOptions{
-		Command:   cmds,
-		Container: "juicefs-plugin",
-		Stdin:     true,
-		Stdout:    true,
-		Stderr:    true,
-		TTY:       true,
-	}, scheme.ParameterCodec)
-
-	var sout, serr bytes.Buffer
-	executor, err := remotecommand.NewSPDYExecutor(cfg, "POST", req.URL())
-	if err != nil {
-		resourceLog.Error(err, "Failed to create SPDY executor")
-		return err
-	}
-	if err := executor.StreamWithContext(ctx, remotecommand.StreamOptions{
-		Stdin:             h,
-		Stdout:            h,
-		Stderr:            h,
-		TerminalSizeQueue: h,
-		Tty:               true,
-	}); err != nil {
-		resourceLog.Error(err, "Failed to stream", "stdout", sout, "stderr", serr)
-		return err
-	}
-
-	return nil
->>>>>>> e36798c2
 }