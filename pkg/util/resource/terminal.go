/*
 Copyright 2024 Juicedata Inc

 Licensed under the Apache License, Version 2.0 (the "License");
 you may not use this file except in compliance with the License.
 You may obtain a copy of the License at

     http://www.apache.org/licenses/LICENSE-2.0

 Unless required by applicable law or agreed to in writing, software
 distributed under the License is distributed on an "AS IS" BASIS,
 WITHOUT WARRANTIES OR CONDITIONS OF ANY KIND, either express or implied.
 See the License for the specific language governing permissions and
 limitations under the License.
*/

package resource

import (
	"bytes"
	"context"
	"encoding/json"
	"io"
	"time"

	"golang.org/x/net/websocket"
	corev1 "k8s.io/api/core/v1"
	"k8s.io/client-go/kubernetes"
	"k8s.io/client-go/kubernetes/scheme"
	"k8s.io/client-go/rest"
	"k8s.io/client-go/tools/remotecommand"
)

const (
	// (Ctrl-C) to interrupt or terminate a program or process.
	EndOfText = "\u0003"
	// (Ctrl-D) to indicate end-of-file on a terminal.
	EndOfTransmission = "\u0004"
)

type terminalSession struct {
	conn              *websocket.Conn
	sizeCh            chan *remotecommand.TerminalSize
	endOfTransmission string
	lastHeartbeatAt   time.Time
}

func NewTerminalSession(ctx context.Context, conn *websocket.Conn, endOfTransmission string) *terminalSession {
	t := &terminalSession{
		conn:              conn,
		sizeCh:            make(chan *remotecommand.TerminalSize),
		endOfTransmission: endOfTransmission,
		lastHeartbeatAt:   time.Now(),
	}
	go t.checkHeartbeat(ctx)
	return t
}

func (t *terminalSession) Write(p []byte) (int, error) {
	err := websocket.Message.Send(t.conn, string(p))
	return len(p), err
}

func (t *terminalSession) Read(p []byte) (int, error) {
	var msgStr []byte
	var msg struct {
		Rows uint16 `json:"rows"`
		Cols uint16 `json:"cols"`
		Data string `json:"data"`
		Type string `json:"type"`
	}
	err := websocket.Message.Receive(t.conn, &msgStr)
	if err != nil {
		return copy(p, t.endOfTransmission), err
	}
	if err := json.Unmarshal(msgStr, &msg); err != nil {
		return copy(p, t.endOfTransmission), nil
	}
	switch msg.Type {
	case "stdin":
		return copy(p, []byte(msg.Data)), nil
	case "resize":
		select {
		case t.sizeCh <- &remotecommand.TerminalSize{
			Width:  msg.Cols,
			Height: msg.Rows,
		}:
		default:
		}
	case "ping":
		t.lastHeartbeatAt = time.Now()
<<<<<<< HEAD
		if err := websocket.Message.Send(t.conn, "pong"); err != nil {
			resourceLog.Error(err, "Terminal send heartbeat msg err")
		}
=======
		_ = websocket.Message.Send(t.conn, "pong")
>>>>>>> 829ee6ce
	default:
		return copy(p, t.endOfTransmission), nil
	}
	return 0, nil
}

func (t *terminalSession) Next() *remotecommand.TerminalSize {
	return <-t.sizeCh
}

func (t *terminalSession) checkHeartbeat(ctx context.Context) {
	for {
		select {
		case <-ctx.Done():
			return
		default:
			if time.Since(t.lastHeartbeatAt) > 1*time.Minute {
				resourceLog.Info("Terminal session heartbeat timeout")
				t.conn.Close()
				return
			}
		}
		time.Sleep(10 * time.Second)
	}
}

type Handler interface {
	io.Reader
	io.Writer
	remotecommand.TerminalSizeQueue
}

func ExecInPod(client kubernetes.Interface, cfg *rest.Config, h Handler, namespace, name, container string, cmd []string) error {
	req := client.CoreV1().RESTClient().Post().
		Resource("pods").
		Name(name).
		Namespace(namespace).SubResource("exec")
	req.VersionedParams(&corev1.PodExecOptions{
		Command:   cmd,
		Container: container,
		Stdin:     true,
		Stdout:    true,
		Stderr:    true,
		TTY:       true,
	}, scheme.ParameterCodec)

	executor, err := remotecommand.NewSPDYExecutor(cfg, "POST", req.URL())
	if err != nil {
		resourceLog.Error(err, "Failed to create SPDY executor")
		return err
	}
	if err := executor.Stream(remotecommand.StreamOptions{
		Stdin:             h,
		Stdout:            h,
		Stderr:            h,
		TerminalSizeQueue: h,
		Tty:               true,
	}); err != nil {
		resourceLog.Error(err, "Failed to stream")
		return err
	}

	return nil
}

func DownloadPodFile(client kubernetes.Interface, cfg *rest.Config, writer io.Writer, namespace, name, container string, cmd []string) error {
	req := client.CoreV1().RESTClient().Post().
		Resource("pods").
		Name(name).
		Namespace(namespace).SubResource("exec")
	req.VersionedParams(&corev1.PodExecOptions{
		Command:   cmd,
		Container: container,
		Stdout:    true,
		Stderr:    true,
	}, scheme.ParameterCodec)

	executor, err := remotecommand.NewSPDYExecutor(cfg, "POST", req.URL())
	if err != nil {
		resourceLog.Error(err, "Failed to create SPDY executor")
		return err
	}
	if err := executor.Stream(remotecommand.StreamOptions{
		Stdout: writer,
		Stderr: writer,
	}); err != nil {
		resourceLog.Error(err, "Failed to stream")
		return err
	}

	return nil
}

func SmoothUpgrade(client kubernetes.Interface, cfg *rest.Config, h Handler, csiName, name, namespace string, restart bool) error {
	cmds := []string{"juicefs-csi-driver", "upgrade", name}
	if restart {
		cmds = append(cmds, "--restart")
	}
	req := client.CoreV1().RESTClient().Post().
		Resource("pods").
		Name(csiName).
		Namespace(namespace).SubResource("exec")
	req.VersionedParams(&corev1.PodExecOptions{
		Command:   cmds,
		Container: "juicefs-plugin",
		Stdin:     true,
		Stdout:    true,
		Stderr:    true,
		TTY:       true,
	}, scheme.ParameterCodec)

	var sout, serr bytes.Buffer
	executor, err := remotecommand.NewSPDYExecutor(cfg, "POST", req.URL())
	if err != nil {
		resourceLog.Error(err, "Failed to create SPDY executor")
		return err
	}
	if err := executor.Stream(remotecommand.StreamOptions{
		Stdin:             h,
		Stdout:            h,
		Stderr:            h,
		TerminalSizeQueue: h,
		Tty:               true,
	}); err != nil {
		resourceLog.Error(err, "Failed to stream", "stdout", sout, "stderr", serr)
		return err
	}

	return nil
}<|MERGE_RESOLUTION|>--- conflicted
+++ resolved
@@ -89,13 +89,7 @@
 		}
 	case "ping":
 		t.lastHeartbeatAt = time.Now()
-<<<<<<< HEAD
-		if err := websocket.Message.Send(t.conn, "pong"); err != nil {
-			resourceLog.Error(err, "Terminal send heartbeat msg err")
-		}
-=======
 		_ = websocket.Message.Send(t.conn, "pong")
->>>>>>> 829ee6ce
 	default:
 		return copy(p, t.endOfTransmission), nil
 	}
