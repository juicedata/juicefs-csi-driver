--- conflicted
+++ resolved
@@ -26,11 +26,7 @@
 	"io/ioutil"
 	corev1 "k8s.io/api/core/v1"
 	"k8s.io/klog"
-<<<<<<< HEAD
-=======
-	utilio "k8s.io/kubernetes/pkg/util/io"
 	"math/rand"
->>>>>>> 4581d226
 	"net/url"
 	"os"
 	"path"
