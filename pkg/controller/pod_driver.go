/*
Copyright 2021 Juicedata Inc

Licensed under the Apache License, Version 2.0 (the "License");
you may not use this file except in compliance with the License.
You may obtain a copy of the License at

    http://www.apache.org/licenses/LICENSE-2.0

Unless required by applicable law or agreed to in writing, software
distributed under the License is distributed on an "AS IS" BASIS,
WITHOUT WARRANTIES OR CONDITIONS OF ANY KIND, either express or implied.
See the License for the specific language governing permissions and
limitations under the License.
*/

package controller

import (
	"context"
	"fmt"
	"os"
	"runtime"
	"strings"
	"syscall"
	"time"

	corev1 "k8s.io/api/core/v1"
	apierrors "k8s.io/apimachinery/pkg/api/errors"
	metav1 "k8s.io/apimachinery/pkg/apis/meta/v1"
	"k8s.io/apimachinery/pkg/runtime/schema"
	"k8s.io/klog"
	"k8s.io/utils/mount"
	"sigs.k8s.io/controller-runtime/pkg/controller/controllerutil"

	"github.com/juicedata/juicefs-csi-driver/pkg/config"
	"github.com/juicedata/juicefs-csi-driver/pkg/fuse"
	podmount "github.com/juicedata/juicefs-csi-driver/pkg/juicefs/mount"
	"github.com/juicedata/juicefs-csi-driver/pkg/juicefs/mount/builder"
	"github.com/juicedata/juicefs-csi-driver/pkg/k8sclient"
	"github.com/juicedata/juicefs-csi-driver/pkg/util"
	"github.com/juicedata/juicefs-csi-driver/pkg/util/resource"
)

const (
	defaultCheckoutTimeout   = 1 * time.Second
	defaultTargetMountCounts = 5
)

type PodDriver struct {
	Client   *k8sclient.K8sClient
	handlers map[podStatus]podHandler
	mit      mountInfoTable
	mount.SafeFormatAndMount
}

func NewPodDriver(client *k8sclient.K8sClient, mounter mount.SafeFormatAndMount) *PodDriver {
	return newPodDriver(client, mounter)
}

func newPodDriver(client *k8sclient.K8sClient, mounter mount.SafeFormatAndMount) *PodDriver {
	driver := &PodDriver{
		Client:             client,
		handlers:           map[podStatus]podHandler{},
		SafeFormatAndMount: mounter,
	}
	driver.handlers[podReady] = driver.podReadyHandler
	driver.handlers[podError] = driver.podErrorHandler
	driver.handlers[podPending] = driver.podPendingHandler
	driver.handlers[podDeleted] = driver.podDeletedHandler
	return driver
}

type podHandler func(ctx context.Context, pod *corev1.Pod) (Result, error)
type podStatus string
type Result struct {
	RequeueImmediately bool
	RequeueAfter       time.Duration
}

const (
	podReady   podStatus = "podReady"
	podError   podStatus = "podError"
	podDeleted podStatus = "podDeleted"
	podPending podStatus = "podPending"
)

func (p *PodDriver) SetMountInfo(mit mountInfoTable) {
	p.mit = mit
}

func (p *PodDriver) Run(ctx context.Context, current *corev1.Pod) (Result, error) {
	podStatus := getPodStatus(current)
	klog.V(6).Infof("[PodDriver] start handle pod %s/%s, status: %s", current.Namespace, current.Name, podStatus)
	// check refs in mount pod annotation first, delete ref that target pod is not found
	err := p.checkAnnotations(ctx, current)
	if err != nil {
		return Result{}, err
	}

	if podStatus != podError && podStatus != podDeleted {
		return p.handlers[podStatus](ctx, current)
	}

	// resourceVersion of kubelet may be different from apiserver
	// so we need get latest pod resourceVersion from apiserver
	pod, err := p.Client.GetPod(ctx, current.Name, current.Namespace)
	if err != nil {
		return Result{}, err
	}
	// set mount pod status in mit again, maybe deleted
	p.mit.setPodStatus(pod)
	return p.handlers[getPodStatus(pod)](ctx, pod)
}

// getPodStatus get pod status
func getPodStatus(pod *corev1.Pod) podStatus {
	if pod == nil {
		return podError
	}
	if pod.DeletionTimestamp != nil {
		return podDeleted
	}
	if resource.IsPodError(pod) {
		return podError
	}
	if resource.IsPodReady(pod) {
		return podReady
	}
	return podPending
}

// checkAnnotations
// 1. check refs in mount pod annotation
// 2. delete ref that target pod is not found
func (p *PodDriver) checkAnnotations(ctx context.Context, pod *corev1.Pod) error {
	// check refs in mount pod, the corresponding pod exists or not
	lock := config.GetPodLock(pod.Name)
	lock.Lock()
	defer lock.Unlock()

	delAnnotations := []string{}
	var existTargets int
	for k, target := range pod.Annotations {
		if k == util.GetReferenceKey(target) {
			targetUid := getPodUid(target)
			// Only it is not in pod lists can be seen as deleted
			_, exists := p.mit.deletedPods[targetUid]
			if !exists {
				// target pod is deleted
				klog.V(5).Infof("[PodDriver] get app pod %s deleted in annotations of mount pod, remove its ref.", targetUid)
				delAnnotations = append(delAnnotations, k)
				continue
			}
			existTargets++
		}
	}

	if existTargets != 0 && pod.Annotations[config.DeleteDelayAtKey] != "" {
		delAnnotations = append(delAnnotations, config.DeleteDelayAtKey)
	}
	if len(delAnnotations) != 0 {
		// check mount pod reference key, if it is not the latest, return conflict
		newPod, err := p.Client.GetPod(ctx, pod.Name, pod.Namespace)
		if err != nil {
			return err
		}
		if len(resource.GetAllRefKeys(*newPod)) != len(resource.GetAllRefKeys(*pod)) {
			return apierrors.NewConflict(schema.GroupResource{
				Group:    pod.GroupVersionKind().Group,
				Resource: pod.GroupVersionKind().Kind,
			}, pod.Name, fmt.Errorf("can not patch pod"))
		}
		if err := resource.DelPodAnnotation(ctx, p.Client, pod, delAnnotations); err != nil {
			return err
		}
	}
	if existTargets == 0 && pod.DeletionTimestamp == nil {
		var shouldDelay bool
		shouldDelay, err := resource.ShouldDelay(ctx, pod, p.Client)
		if err != nil {
			return err
		}
		if !shouldDelay {
			// check mount pod resourceVersion, if it is not the latest, return conflict
			newPod, err := p.Client.GetPod(ctx, pod.Name, pod.Namespace)
			if err != nil {
				return err
			}
			// check mount pod reference key, if it is not none, return conflict
			if len(resource.GetAllRefKeys(*newPod)) != 0 {
				return apierrors.NewConflict(schema.GroupResource{
					Group:    pod.GroupVersionKind().Group,
					Resource: pod.GroupVersionKind().Kind,
				}, pod.Name, fmt.Errorf("can not delete pod"))
			}
			// if there are no refs or after delay time, delete it
			klog.V(5).Infof("There are no refs in pod %s annotation, delete it", pod.Name)
			if err := p.Client.DeletePod(ctx, pod); err != nil {
				klog.Errorf("Delete pod %s error: %v", pod.Name, err)
				return err
			}
			// close socket
			if util.SupportFusePass(pod.Spec.Containers[0].Image) {
				fuse.GlobalFds.StopFd(pod.Labels[config.PodJuiceHashLabelKey])
			}
			// delete related secret
			secretName := pod.Name + "-secret"
			klog.V(6).Infof("delete related secret of pod: %s", secretName)
			if err := p.Client.DeleteSecret(ctx, secretName, pod.Namespace); err != nil {
				klog.V(5).Infof("Delete secret %s error: %v", secretName, err)
			}
		}
	}
	return nil
}

// podErrorHandler handles mount pod error status
func (p *PodDriver) podErrorHandler(ctx context.Context, pod *corev1.Pod) (Result, error) {
	if pod == nil {
		return Result{}, nil
	}
	lock := config.GetPodLock(pod.Name)
	lock.Lock()
	defer lock.Unlock()

	// check resource err
	if resource.IsPodResourceError(pod) {
		klog.V(5).Infof("[podErrorHandler]waitUtilMount: Pod %s failed because of resource.", pod.Name)
		if resource.IsPodHasResource(*pod) {
			// if pod is failed because of resource, delete resource and deploy pod again.
			_ = resource.RemoveFinalizer(ctx, p.Client, pod, config.Finalizer)
			klog.V(5).Infof("Delete it and deploy again with no resource.")
			if err := p.Client.DeletePod(ctx, pod); err != nil {
				klog.Errorf("delete po:%s err:%v", pod.Name, err)
				return Result{}, nil
			}
			isDeleted := false
			// wait pod delete for 1min
			for {
				_, err := p.Client.GetPod(ctx, pod.Name, pod.Namespace)
				if err == nil {
					klog.V(6).Infof("pod %s %s still exists wait.", pod.Name, pod.Namespace)
					time.Sleep(time.Microsecond * 500)
					continue
				}
				if apierrors.IsNotFound(err) {
					isDeleted = true
					break
				}
				if apierrors.IsTimeout(err) {
					break
				}
				if ctx.Err() == context.Canceled || ctx.Err() == context.DeadlineExceeded {
					break
				}
				klog.Errorf("[podErrorHandler] get mountPod err:%v, podName: %s", err, pod.Name)
			}
			if !isDeleted {
				klog.Errorf("[podErrorHandler] Old pod %s %s deleting timeout", pod.Name, config.Namespace)
				return Result{RequeueImmediately: true}, nil
			}
			var newPod = &corev1.Pod{
				ObjectMeta: metav1.ObjectMeta{
					Name:        pod.Name,
					Namespace:   pod.Namespace,
					Labels:      pod.Labels,
					Annotations: pod.Annotations,
				},
				Spec: pod.Spec,
			}
			controllerutil.AddFinalizer(newPod, config.Finalizer)
			resource.DeleteResourceOfPod(newPod)
			_, err := p.Client.CreatePod(ctx, newPod)
			if err != nil {
				klog.Errorf("[podErrorHandler] create pod:%s err:%v", pod.Name, err)
			}
		} else {
			klog.V(5).Infof("mountPod PodResourceError, but pod no resource, do nothing.")
		}
	}
	klog.Errorf("[podErrorHandler]: Pod %s/%s with error: %s, %s", pod.Namespace, pod.Name, pod.Status.Reason, pod.Status.Message)
	return Result{}, nil
}

// podDeletedHandler handles mount pod that will be deleted
func (p *PodDriver) podDeletedHandler(ctx context.Context, pod *corev1.Pod) (Result, error) {
	if pod == nil {
		klog.Errorf("get nil pod")
		return Result{}, nil
	}
	klog.V(5).Infof("Pod %s in namespace %s is to be deleted.", pod.Name, pod.Namespace)

	// pod with no finalizer
	if !util.ContainsString(pod.GetFinalizers(), config.Finalizer) {
		klog.V(6).Infof("Pod %s in namespace %s has no finalizer, skip deleting", pod.Name, pod.Namespace)
		// do nothing
		return Result{}, nil
	}

	// remove finalizer of pod
	if err := resource.RemoveFinalizer(ctx, p.Client, pod, config.Finalizer); err != nil {
		klog.Errorf("[podDeletedHandler] remove pod %s finalizer err:%v", pod.Name, err)
		return Result{}, err
	}

	go p.checkMountPodStuck(pod)

	// pod with resource error
	if resource.IsPodResourceError(pod) {
		klog.V(6).Infof("The pod is PodResourceError, podDeletedHandler skip delete the pod:%s", pod.Name)
		return Result{}, nil
	}

	// get mount point
	sourcePath, _, err := util.GetMountPathOfPod(*pod)
	if err != nil {
		klog.Error(err)
		return Result{}, err
	}

	// check if it needs to create new one
	klog.V(6).Infof("Annotations:%v", pod.Annotations)
	if pod.Annotations == nil {
		return Result{}, nil
	}
	annotation := pod.Annotations
	existTargets := make(map[string]string)

	for k, v := range pod.Annotations {
		// annotation is checked in beginning, don't double-check here
		if k == util.GetReferenceKey(v) {
			existTargets[k] = v
		}
	}

	if len(existTargets) == 0 {
		// do not need to create new one, umount
		util.UmountPath(ctx, sourcePath)
		// clean mount point
		err = util.DoWithTimeout(ctx, defaultCheckoutTimeout, func() error {
			klog.V(5).Infof("Clean mount point : %s", sourcePath)
			return mount.CleanupMountPoint(sourcePath, p.SafeFormatAndMount.Interface, false)
		})
		if err != nil {
			klog.Errorf("[podDeletedHandler] Clean mount point %s error: %v, podName:%s", sourcePath, err, pod.Name)
		}
		// cleanup cache should always complete, don't set timeout
		go p.CleanUpCache(context.TODO(), pod)
		return Result{}, nil
	}

	lock := config.GetPodLock(pod.Name)
	lock.Lock()
	defer lock.Unlock()

	// create
	klog.V(5).Infof("pod targetPath not empty, need create pod:%s", pod.Name)

	// check pod delete
	for {
		po, err := p.Client.GetPod(ctx, pod.Name, pod.Namespace)
		if err == nil && po.DeletionTimestamp != nil {
			klog.V(6).Infof("pod %s %s is being deleted, waiting", pod.Name, pod.Namespace)
			time.Sleep(time.Millisecond * 500)
			continue
		}
		if err != nil {
			if apierrors.IsTimeout(err) {
				break
			}
			if apierrors.IsNotFound(err) {
				if !util.SupportFusePass(pod.Spec.Containers[0].Image) {
					// umount mount point before recreate mount pod
					err := util.DoWithTimeout(ctx, defaultCheckoutTimeout, func() error {
						exist, _ := mount.PathExists(sourcePath)
						if !exist {
							return fmt.Errorf("%s not exist", sourcePath)
						}
						return nil
					})
					if err == nil {
						klog.Infof("start to umount: %s", sourcePath)
						util.UmountPath(ctx, sourcePath)
					}
				}
				// create pod
				var newPod = &corev1.Pod{
					ObjectMeta: metav1.ObjectMeta{
						Name:        pod.Name,
						Namespace:   pod.Namespace,
						Labels:      pod.Labels,
						Annotations: annotation,
					},
					Spec: pod.Spec,
				}
				controllerutil.AddFinalizer(newPod, config.Finalizer)
				klog.Infof("Need to create pod %s %s", pod.Name, pod.Namespace)
				if err := p.applyConfigPatch(ctx, newPod); err != nil {
					klog.Errorf("apply config patch error, will ignore, err: %v", err)
				}
				_, err = p.Client.CreatePod(ctx, newPod)
				if err != nil {
					klog.Errorf("[podDeletedHandler] Create pod:%s err:%v", pod.Name, err)
				}

				supFusePass := util.SupportFusePass(pod.Spec.Containers[0].Image)
				podHashVal := pod.Labels[config.PodJuiceHashLabelKey]

				err = resource.WaitUtilMountReady(ctx, newPod.Name, sourcePath, defaultCheckoutTimeout)
				if err != nil {
					klog.Errorf("[podDeletedHandler] waitUtilMountReady pod %s error: %v", newPod.Name, err)
<<<<<<< HEAD
					if supFusePass {
						// mount pod hang probably, close fd and delete it
						klog.Infof("close fd and delete pod %s", newPod.Name)
						fuse.GlobalFds.CloseFd(podHashVal)
						return p.Client.DeletePod(ctx, newPod)
					}
					return err
				}

				if shouldRecover(ctx, newPod) {
					return p.recover(ctx, newPod, sourcePath)
				}

				return nil
=======
					return Result{}, err
				}
				return Result{}, p.recover(ctx, newPod, sourcePath)
>>>>>>> 89a94a4c
			}
			klog.Errorf("[podDeletedHandler] Get pod: %s err:%v", pod.Name, err)
			return Result{}, nil
		}

		// pod is created elsewhere
		if po.Annotations == nil {
			po.Annotations = make(map[string]string)
		}
		for k, v := range existTargets {
			// add exist target in annotation
			po.Annotations[k] = v
		}
		if err := resource.ReplacePodAnnotation(ctx, p.Client, pod, po.Annotations); err != nil {
			klog.Errorf("[podDeletedHandler] Update pod %s %s error: %v", po.Name, po.Namespace, err)
		}
		return Result{}, err
	}
	err = fmt.Errorf("old pod %s %s deleting timeout", pod.Name, config.Namespace)
	klog.V(5).Infof(err.Error())
	return Result{}, err
}

func shouldRecover(ctx context.Context, pod *corev1.Pod) bool {
	if !util.SupportFusePass(pod.Spec.Containers[0].Image) {
		return true
	}
	// if target stat fail, it's not recover after pod restart, recover it
	for k, v := range pod.Annotations {
		if k == util.GetReferenceKey(v) {
			target := v
			err := util.DoWithTimeout(ctx, defaultCheckoutTimeout, func() error {
				_, e := os.Stat(target)
				return e
			})
			if err != nil {
				return true
			}
		}
	}
	return false
}

// podPendingHandler handles mount pod that is pending
func (p *PodDriver) podPendingHandler(ctx context.Context, pod *corev1.Pod) (Result, error) {
	if pod == nil {
		return Result{}, nil
	}
	lock := config.GetPodLock(pod.Name)
	lock.Lock()
	defer lock.Unlock()

	// check resource err
	if resource.IsPodResourceError(pod) {
		klog.V(5).Infof("waitUtilMount: Pod %s failed because of resource.", pod.Name)
		if resource.IsPodHasResource(*pod) {
			// if pod is failed because of resource, delete resource and deploy pod again.
			_ = resource.RemoveFinalizer(ctx, p.Client, pod, config.Finalizer)
			klog.V(5).Infof("Delete it and deploy again with no resource.")
			if err := p.Client.DeletePod(ctx, pod); err != nil {
				klog.Errorf("delete po:%s err:%v", pod.Name, err)
				return Result{}, nil
			}
			isDeleted := false
			// wait pod delete for 1min
			for {
				_, err := p.Client.GetPod(ctx, pod.Name, pod.Namespace)
				if err == nil {
					klog.V(6).Infof("pod %s %s still exists wait.", pod.Name, pod.Namespace)
					time.Sleep(time.Microsecond * 500)
					continue
				}
				if apierrors.IsNotFound(err) {
					isDeleted = true
					break
				}
				if apierrors.IsTimeout(err) {
					break
				}
				if ctx.Err() == context.Canceled || ctx.Err() == context.DeadlineExceeded {
					break
				}
				klog.Errorf("[podPendingHandler] get mountPod err:%v, podName: %s", err, pod.Name)
			}
			if !isDeleted {
				klog.Errorf("[podPendingHandler] Old pod %s %s deleting timeout", pod.Name, config.Namespace)
				return Result{}, nil
			}
			var newPod = &corev1.Pod{
				ObjectMeta: metav1.ObjectMeta{
					Name:        pod.Name,
					Namespace:   pod.Namespace,
					Labels:      pod.Labels,
					Annotations: pod.Annotations,
				},
				Spec: pod.Spec,
			}
			controllerutil.AddFinalizer(newPod, config.Finalizer)
			resource.DeleteResourceOfPod(newPod)
			_, err := p.Client.CreatePod(ctx, newPod)
			if err != nil {
				klog.Errorf("[podPendingHandler] create pod:%s err:%v", pod.Name, err)
			}
		} else {
			klog.V(5).Infof("mountPod PodResourceError, but pod no resource, do nothing.")
		}
	}
	return Result{}, nil
}

// podReadyHandler handles mount pod that is ready
func (p *PodDriver) podReadyHandler(ctx context.Context, pod *corev1.Pod) (Result, error) {
	if pod == nil {
		klog.Errorf("[podReadyHandler] get nil pod")
		return Result{}, nil
	}

	if pod.Annotations == nil {
		return Result{}, nil
	}
	// get mount point
	mntPath, _, err := util.GetMountPathOfPod(*pod)
	if err != nil {
		klog.Error(err)
		return Result{}, err
	}

	e := util.DoWithTimeout(ctx, defaultCheckoutTimeout, func() error {
		finfo, e := os.Stat(mntPath)
		if e != nil {
			return e
		}
		var dev uint64
		if st, ok := finfo.Sys().(*syscall.Stat_t); ok {
			if st.Ino == 1 {
				dev = uint64(st.Dev)
				util.DevMinorTableStore(mntPath, dev)
			}
		}
		return e
	})

	if e != nil {
		klog.Errorf("[podReadyHandler] stat mntPath: %s, podName: %s, err: %v, don't do recovery", mntPath, pod.Name, e)
		return Result{}, nil
	}

<<<<<<< HEAD
	if shouldRecover(ctx, pod) {
		return p.recover(ctx, pod, mntPath)
	}

	return nil
=======
	return Result{}, p.recover(ctx, pod, mntPath)
>>>>>>> 89a94a4c
}

func (p *PodDriver) recover(ctx context.Context, pod *corev1.Pod, mntPath string) error {
	for k, target := range pod.Annotations {
		if k == util.GetReferenceKey(target) {
			mi := p.mit.resolveTarget(target)
			if mi == nil {
				klog.Errorf("[podReadyHandler] pod %s target %s resolve fail", pod.Name, target)
				continue
			}

			p.recoverTarget(ctx, pod.Name, mntPath, mi.baseTarget, mi)
			for _, ti := range mi.subPathTarget {
				p.recoverTarget(ctx, pod.Name, mntPath, ti, mi)
			}
		}
	}
	return nil
}

// recoverTarget recovers target path
func (p *PodDriver) recoverTarget(ctx context.Context, podName, sourcePath string, ti *targetItem, mi *mountItem) {
	switch ti.status {
	case targetStatusNotExist:
		klog.Errorf("pod %s target %s not exists, item count:%d", podName, ti.target, ti.count)
		if ti.count > 0 {
			// target exist in /proc/self/mountinfo file
			// refer to this case: local target exist, but source which target binded has beed deleted
			// if target is for pod subpath (volumeMount.subpath), this will cause user pod delete failed, so we help kubelet umount it
			if mi.podDeleted {
				p.umountTarget(ti.target, ti.count)
			}
		}

	case targetStatusMounted:
		// normal, most likely happen
		klog.V(6).Infof("pod %s target %s is normal mounted", podName, ti.target)

	case targetStatusNotMount:
		klog.V(5).Infof("pod %s target %s is not mounted", podName, ti.target)

	case targetStatusCorrupt:
		if ti.inconsistent {
			// source paths (found in /proc/self/mountinfo) which target binded is inconsistent
			// some unexpected things happened
			klog.Errorf("pod %s target %s, source inconsistent", podName, ti.target)
			break
		}
		if mi.podDeleted {
			klog.V(6).Infof("pod %s target %s, user pod has been deleted, don't do recovery", podName, ti.target)
			break
		}
		// if not umountTarget, mountinfo file will increase unlimited
		// if we umount all the target items, `mountPropagation` will lose efficacy
		klog.V(5).Infof("umount pod %s target %s before recover and remain mount count %d", podName, ti.target, defaultTargetMountCounts)
		// avoid umount target all, it will cause pod to write files in disk.
		err := p.umountTargetUntilRemain(ctx, mi, ti.target, defaultTargetMountCounts)
		if err != nil {
			klog.Error(err)
			break
		}
		if ti.subpath != "" {
			sourcePath += "/" + ti.subpath
			_, err := os.Stat(sourcePath)
			if err != nil {
				klog.Errorf("pod %s target %s, stat volPath: %s err: %v, don't do recovery", podName, ti.target, sourcePath, err)
				break
			}
		}
		klog.V(5).Infof("pod %s target %s recover volPath:%s", podName, ti.target, sourcePath)
		mountOption := []string{"bind"}
		if err := p.Mount(sourcePath, ti.target, "none", mountOption); err != nil {
			klog.Errorf("exec cmd: mount -o bind %s %s err:%v", sourcePath, ti.target, err)
		}

	case targetStatusUnexpect:
		klog.Errorf("pod %s target %s reslove err:%v", podName, ti.target, ti.err)
	}
}

// umountTarget umount target path
func (p *PodDriver) umountTarget(target string, count int) {
	if count <= 0 {
		return
	}
	klog.V(5).Infof("umount target %d times", count)
	for i := 0; i < count; i++ {
		// ignore error
		_ = p.Unmount(target)
	}
}

// umountTargetUntilRemain umount target path with remaining count
func (p *PodDriver) umountTargetUntilRemain(ctx context.Context, basemi *mountItem, target string, remainCount int) error {
	subCtx, cancel := context.WithTimeout(ctx, 2*time.Minute)
	defer cancel()
	for {
		// parse mountinfo everytime before umount target
		mit := newMountInfoTable()
		if err := mit.parse(); err != nil {
			return fmt.Errorf("umountTargetWithRemain ParseMountInfo: %v", err)
		}

		mi := mit.resolveTarget(basemi.baseTarget.target)
		if mi == nil {
			return fmt.Errorf("pod target %s resolve fail", target)
		}
		count := mi.baseTarget.count
		if mi.baseTarget.target != target {
			for _, t := range mi.subPathTarget {
				if t.target == target {
					count = t.count
				}
			}
		}
		// return if target count in mountinfo is less than remainCount
		if count < remainCount {
			return nil
		}

		util.UmountPath(subCtx, target)
	}
}

// CleanUpCache clean up cache
func (p *PodDriver) CleanUpCache(ctx context.Context, pod *corev1.Pod) {
	if pod.Annotations[config.CleanCache] != "true" {
		return
	}
	uuid := pod.Annotations[config.JuiceFSUUID]
	uniqueId := pod.Annotations[config.UniqueId]
	if uuid == "" && uniqueId == "" {
		// no necessary info, return
		klog.Errorf("[CleanUpCache] Can't get uuid and uniqueId from pod %s annotation. skip cache clean.", pod.Name)
		return
	}

	// wait for pod deleted.
	isDeleted := false
	getCtx, getCancel := context.WithTimeout(ctx, 3*time.Minute)
	defer getCancel()
	for {
		if _, err := p.Client.GetPod(getCtx, pod.Name, pod.Namespace); err != nil {
			if apierrors.IsNotFound(err) {
				isDeleted = true
				break
			}
			if apierrors.IsTimeout(err) {
				break
			}
			klog.V(5).Infof("[CleanUpCache] Get pod %s error %v. Skip clean cache.", pod.Name, err)
			return
		}
		time.Sleep(time.Microsecond * 500)
	}

	if !isDeleted {
		klog.Errorf("[CleanUpCache] Mount pod %s not deleted in 3 min. Skip clean cache.", pod.Name)
		return
	}
	klog.V(5).Infof("[CleanUpCache] Cleanup cache of volume %s in node %s", uniqueId, config.NodeName)
	podMnt := podmount.NewPodMount(p.Client, p.SafeFormatAndMount)
	cacheDirs := []string{}
	for _, dir := range pod.Spec.Volumes {
		if strings.HasPrefix(dir.Name, "cachedir-") && dir.HostPath != nil {
			cacheDirs = append(cacheDirs, dir.HostPath.Path)
		}
	}
	image := pod.Spec.Containers[0].Image
	if err := podMnt.CleanCache(ctx, image, uuid, uniqueId, cacheDirs); err != nil {
		klog.V(5).Infof("[CleanUpCache] Cleanup cache of volume %s error %v", uniqueId, err)
	}
}

func (p *PodDriver) applyConfigPatch(ctx context.Context, pod *corev1.Pod) error {
	attr, err := config.GenPodAttrWithMountPod(ctx, p.Client, pod)
	if err != nil {
		return err
	}
	// update pod spec
	pod.Labels = attr.Labels
	pod.Annotations = attr.Annotations
	pod.Spec.HostAliases = attr.HostAliases
	pod.Spec.HostNetwork = attr.HostNetwork
	pod.Spec.HostPID = attr.HostPID
	pod.Spec.HostIPC = attr.HostIPC
	pod.Spec.TerminationGracePeriodSeconds = attr.TerminationGracePeriodSeconds
	pod.Spec.Containers[0].Image = attr.Image
	pod.Spec.Containers[0].LivenessProbe = attr.LivenessProbe
	pod.Spec.Containers[0].ReadinessProbe = attr.ReadinessProbe
	pod.Spec.Containers[0].StartupProbe = attr.StartupProbe
	pod.Spec.Containers[0].Lifecycle = attr.Lifecycle
	pod.Spec.Containers[0].Image = attr.Image
	pod.Spec.Containers[0].Resources = attr.Resources
	return nil
}

// checkMountPodStuck check mount pod is stuck or not
// maybe fuse deadlock issue, they symptoms are:
//
// 1. pod in terminating state
// 2. after max(pod.spec.terminationGracePeriodSeconds*2, 1min), the pod is still alive
// 3. /sys/fs/fuse/connections/$dev_minor/waiting > 0
//
// if those conditions are true, we need to manually abort the fuse
// connection so the pod doesn't get stuck.
// we can do this to abort fuse connection:
//
//	echo 1 >> /sys/fs/fuse/connections/$dev_minor/abort
func (p *PodDriver) checkMountPodStuck(pod *corev1.Pod) {
	if pod == nil || getPodStatus(pod) != podDeleted {
		return
	}
	mountPoint, _, _ := util.GetMountPathOfPod(*pod)
	defer func() {
		if runtime.GOOS == "linux" {
			util.DevMinorTableDelete(mountPoint)
		}
	}()

	timeout := 1 * time.Minute
	if pod.Spec.TerminationGracePeriodSeconds != nil {
		gracePeriod := time.Duration(*pod.Spec.TerminationGracePeriodSeconds) * 2
		if gracePeriod > timeout {
			timeout = gracePeriod
		}
	}

	ctx, cancel := context.WithTimeout(context.Background(), timeout)
	defer cancel()
	for {
		select {
		case <-ctx.Done():
			klog.V(5).Infof("pod %s/%s may be stuck in terminating state, create a job to abort fuse connection", pod.Namespace, pod.Name)
			if runtime.GOOS == "linux" {
				if devMinor, ok := util.DevMinorTableLoad(mountPoint); ok {
					if err := p.doAbortFuse(pod, devMinor); err != nil {
						klog.Errorf("mountpod: %s, abort fuse connection error: %v", pod.Name, err)
					}
				} else {
					klog.Errorf("mountpod: %s, can't find devMinor of mountPoint %s", pod.Name, mountPoint)
				}
			}
			return
		default:
			newPod, err := p.Client.GetPod(ctx, pod.Name, pod.Namespace)
			if apierrors.IsNotFound(err) || getPodStatus(newPod) != podDeleted {
				return
			}
			time.Sleep(10 * time.Second)
		}
	}
}

func (p *PodDriver) doAbortFuse(mountpod *corev1.Pod, devMinor uint32) error {
	job := builder.NewFuseAbortJob(mountpod, devMinor)
	if _, err := p.Client.CreateJob(context.Background(), job); err != nil {
		klog.Errorf("mountpod: %s, create fuse abort job error: %v", mountpod.Name, err)
		return err
	}

	// wait for job to finish
	waitCtx, cancel := context.WithTimeout(context.Background(), 1*time.Minute)
	defer cancel()
	for {
		if waitCtx.Err() == context.Canceled || waitCtx.Err() == context.DeadlineExceeded {
			klog.Errorf("mountpod: %s, fuse abort job %s/%s timeout", mountpod.Name, job.Namespace, job.Name)
			break
		}
		job, err := p.Client.GetJob(waitCtx, job.Name, job.Namespace)
		if apierrors.IsNotFound(err) {
			break
		}
		if err != nil {
			klog.Errorf("mountpod: %s, get fuse abort job %s/%s error: %v", mountpod.Name, err, job.Namespace, job.Name)
			time.Sleep(10 * time.Second)
			continue
		}
		if resource.IsJobCompleted(job) {
			klog.V(5).Infof("mountpod: %s, fuse abort job %s/%s completed", mountpod.Name, job.Namespace, job.Name)
			break
		}
		time.Sleep(10 * time.Second)
	}
	return nil
}<|MERGE_RESOLUTION|>--- conflicted
+++ resolved
@@ -410,26 +410,20 @@
 				err = resource.WaitUtilMountReady(ctx, newPod.Name, sourcePath, defaultCheckoutTimeout)
 				if err != nil {
 					klog.Errorf("[podDeletedHandler] waitUtilMountReady pod %s error: %v", newPod.Name, err)
-<<<<<<< HEAD
 					if supFusePass {
 						// mount pod hang probably, close fd and delete it
 						klog.Infof("close fd and delete pod %s", newPod.Name)
 						fuse.GlobalFds.CloseFd(podHashVal)
-						return p.Client.DeletePod(ctx, newPod)
+						return Result{RequeueImmediately: true}, p.Client.DeletePod(ctx, newPod)
 					}
-					return err
+					return Result{}, err
 				}
 
 				if shouldRecover(ctx, newPod) {
-					return p.recover(ctx, newPod, sourcePath)
-				}
-
-				return nil
-=======
-					return Result{}, err
-				}
-				return Result{}, p.recover(ctx, newPod, sourcePath)
->>>>>>> 89a94a4c
+					return Result{}, p.recover(ctx, newPod, sourcePath)
+				}
+
+				return Result{RequeueImmediately: true}, nil
 			}
 			klog.Errorf("[podDeletedHandler] Get pod: %s err:%v", pod.Name, err)
 			return Result{}, nil
@@ -577,15 +571,10 @@
 		return Result{}, nil
 	}
 
-<<<<<<< HEAD
 	if shouldRecover(ctx, pod) {
-		return p.recover(ctx, pod, mntPath)
-	}
-
-	return nil
-=======
-	return Result{}, p.recover(ctx, pod, mntPath)
->>>>>>> 89a94a4c
+		return Result{}, p.recover(ctx, pod, mntPath)
+	}
+	return Result{}, nil
 }
 
 func (p *PodDriver) recover(ctx context.Context, pod *corev1.Pod, mntPath string) error {
