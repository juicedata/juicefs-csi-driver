/*
Copyright 2021 Juicedata Inc

Licensed under the Apache License, Version 2.0 (the "License");
you may not use this file except in compliance with the License.
You may obtain a copy of the License at

    http://www.apache.org/licenses/LICENSE-2.0

Unless required by applicable law or agreed to in writing, software
distributed under the License is distributed on an "AS IS" BASIS,
WITHOUT WARRANTIES OR CONDITIONS OF ANY KIND, either express or implied.
See the License for the specific language governing permissions and
limitations under the License.
*/

package controller

import (
	"context"
	"fmt"
	"os"
	"path"
	"runtime"
	"strings"
	"time"

	corev1 "k8s.io/api/core/v1"
	apierrors "k8s.io/apimachinery/pkg/api/errors"
	metav1 "k8s.io/apimachinery/pkg/apis/meta/v1"
	"k8s.io/apimachinery/pkg/fields"
	"k8s.io/apimachinery/pkg/runtime/schema"
	"k8s.io/klog/v2"
	"k8s.io/utils/mount"
	"sigs.k8s.io/controller-runtime/pkg/controller/controllerutil"

	"github.com/juicedata/juicefs-csi-driver/pkg/common"
	"github.com/juicedata/juicefs-csi-driver/pkg/config"
	"github.com/juicedata/juicefs-csi-driver/pkg/fuse/passfd"
	podmount "github.com/juicedata/juicefs-csi-driver/pkg/juicefs/mount"
	"github.com/juicedata/juicefs-csi-driver/pkg/juicefs/mount/builder"
	"github.com/juicedata/juicefs-csi-driver/pkg/k8sclient"
	"github.com/juicedata/juicefs-csi-driver/pkg/util"
	"github.com/juicedata/juicefs-csi-driver/pkg/util/resource"
)

const (
	defaultCheckoutTimeout   = 1 * time.Second
	defaultTargetMountCounts = 5
)

var (
	podDriverLog = klog.NewKlogr().WithName("pod-driver")
)

type PodDriver struct {
	Client   *k8sclient.K8sClient
	handlers map[podStatus]podHandler
	mit      mountInfoTable
	mount.SafeFormatAndMount
}

func NewPodDriver(client *k8sclient.K8sClient, mounter mount.SafeFormatAndMount) *PodDriver {
	return newPodDriver(client, mounter)
}

func newPodDriver(client *k8sclient.K8sClient, mounter mount.SafeFormatAndMount) *PodDriver {
	driver := &PodDriver{
		Client:             client,
		handlers:           map[podStatus]podHandler{},
		SafeFormatAndMount: mounter,
	}
	driver.handlers[podReady] = driver.podReadyHandler
	driver.handlers[podError] = driver.podErrorHandler
	driver.handlers[podPending] = driver.podPendingHandler
	driver.handlers[podDeleted] = driver.podDeletedHandler
	driver.handlers[podComplete] = driver.podCompleteHandler
	return driver
}

type podHandler func(ctx context.Context, pod *corev1.Pod) (Result, error)
type podStatus string
type Result struct {
	RequeueImmediately bool
	RequeueAfter       time.Duration
}

const (
	podReady    podStatus = "podReady"
	podError    podStatus = "podError"
	podDeleted  podStatus = "podDeleted"
	podPending  podStatus = "podPending"
	podComplete podStatus = "podComplete"
)

func (p *PodDriver) SetMountInfo(mit mountInfoTable) {
	p.mit = mit
}

func (p *PodDriver) Run(ctx context.Context, current *corev1.Pod) (Result, error) {
	if current == nil {
		return Result{}, nil
	}
	log := klog.NewKlogr().WithName("pod-driver").WithValues("podName", current.Name)
	ctx = util.WithLog(ctx, log)
	ps := getPodStatus(current)
	log.V(1).Info("start handle pod", "namespace", current.Namespace, "status", ps)
	// check refs in mount pod annotation first, delete ref that target pod is not found
	err := p.checkAnnotations(ctx, current)
	if err != nil {
		return Result{}, err
	}

	if ps != podError && ps != podDeleted {
		return p.handlers[ps](ctx, current)
	}

	// resourceVersion of kubelet may be different from apiserver
	// so we need get latest pod resourceVersion from apiserver
	pod, err := p.Client.GetPod(ctx, current.Name, current.Namespace)
	if err != nil {
		return Result{}, err
	}
	// set mount pod status in mit again, maybe deleted
	p.mit.setPodStatus(pod)
	return p.handlers[getPodStatus(pod)](ctx, pod)
}

// getPodStatus get pod status
func getPodStatus(pod *corev1.Pod) podStatus {
	if pod == nil {
		return podError
	}
	if pod.DeletionTimestamp != nil {
		return podDeleted
	}
	if resource.IsPodComplete(pod) {
		return podComplete
	}
	if resource.IsPodError(pod) {
		return podError
	}
	if resource.IsPodReady(pod) {
		return podReady
	}
	return podPending
}

// checkAnnotations
// 1. check refs in mount pod annotation
// 2. delete ref that target pod is not found
func (p *PodDriver) checkAnnotations(ctx context.Context, pod *corev1.Pod) error {
	log := util.GenLog(ctx, podDriverLog, "")
	// check refs in mount pod, the corresponding pod exists or not
	hashVal := pod.Labels[common.PodJuiceHashLabelKey]
	if hashVal == "" {
		return fmt.Errorf("pod %s/%s has no hash label", pod.Namespace, pod.Name)
	}
	lock := config.GetPodLock(hashVal)
	lock.Lock()
	defer lock.Unlock()

	delAnnotations := []string{}
	var existTargets int
	for k, target := range pod.Annotations {
		if k == util.GetReferenceKey(target) {
			targetUid := getPodUid(target)
			// Only it is not in pod lists can be seen as deleted
			_, exists := p.mit.deletedPods[targetUid]
			if !exists {
				// target pod is deleted
				log.Info("get app pod deleted in annotations of mount pod, remove its ref.", "appId", targetUid)
				delAnnotations = append(delAnnotations, k)
				continue
			}
			existTargets++
		}
	}

	if existTargets != 0 && pod.Annotations[common.DeleteDelayAtKey] != "" {
		delAnnotations = append(delAnnotations, common.DeleteDelayAtKey)
	}
	if len(delAnnotations) != 0 {
		// check mount pod reference key, if it is not the latest, return conflict
		newPod, err := p.Client.GetPod(ctx, pod.Name, pod.Namespace)
		if err != nil {
			return err
		}
		if len(resource.GetAllRefKeys(*newPod)) != len(resource.GetAllRefKeys(*pod)) {
			return apierrors.NewConflict(schema.GroupResource{
				Group:    pod.GroupVersionKind().Group,
				Resource: pod.GroupVersionKind().Kind,
			}, pod.Name, fmt.Errorf("can not patch pod"))
		}
		if err := resource.DelPodAnnotation(ctx, p.Client, pod, delAnnotations); err != nil {
			return err
		}
	}
	if existTargets == 0 && pod.DeletionTimestamp == nil {
		var shouldDelay bool
		shouldDelay, err := resource.ShouldDelay(ctx, pod, p.Client)
		if err != nil {
			return err
		}
		if !shouldDelay {
			// check mount pod resourceVersion, if it is not the latest, return conflict
			newPod, err := p.Client.GetPod(ctx, pod.Name, pod.Namespace)
			if err != nil {
				return err
			}
			// check mount pod reference key, if it is not none, return conflict
			if len(resource.GetAllRefKeys(*newPod)) != 0 {
				return apierrors.NewConflict(schema.GroupResource{
					Group:    pod.GroupVersionKind().Group,
					Resource: pod.GroupVersionKind().Kind,
				}, pod.Name, fmt.Errorf("can not delete pod"))
			}
			// if there are no refs or after delay time, delete it
			log.Info("There are no refs in pod annotation, delete it")
			if err := p.Client.DeletePod(ctx, pod); err != nil {
				log.Error(err, "Delete pod")
				return err
			}
			// for old version
			// delete related secret
			secretName := pod.Name + "-secret"
			log.V(1).Info("delete related secret of pod", "secretName", secretName)
			if err := p.Client.DeleteSecret(ctx, secretName, pod.Namespace); !apierrors.IsNotFound(err) && err != nil {
				log.V(1).Info("Delete secret error", "secretName", secretName)
			}
		}
	}
	return nil
}

func (p *PodDriver) podCompleteHandler(ctx context.Context, pod *corev1.Pod) (Result, error) {
	if pod == nil {
		return Result{}, nil
	}
	log := util.GenLog(ctx, podDriverLog, "podCompleteHandler")
	hashVal := pod.Labels[config.PodJuiceHashLabelKey]
	if hashVal == "" {
		return Result{}, fmt.Errorf("pod %s/%s has no hash label", pod.Namespace, pod.Name)
	}
	lock := config.GetPodLock(hashVal)
	lock.Lock()
	defer lock.Unlock()

	needCreate, err := p.needCreateMountPod(ctx, pod.Labels[config.PodUniqueIdLabelKey], hashVal)
	if err != nil {
		return Result{}, err
	}
	if !needCreate {
		return Result{}, nil
	}
	newPodName := podmount.GenPodNameByUniqueId(pod.Labels[config.PodUniqueIdLabelKey], true)
	log.Info("need to create a new one", "newPodName", newPodName)
	newPod, err := p.newMountPod(ctx, pod, newPodName)
	if err != nil {
		return Result{}, err
	}
	// get sid
	sid := passfd.GlobalFds.GetSid(hashVal)
	if sid != 0 {
		env := []corev1.EnvVar{}
		oldEnv := newPod.Spec.Containers[0].Env
		for _, v := range oldEnv {
			if v.Name != "_JFS_META_SID" {
				env = append(env, v)
			}
		}
		env = append(env, corev1.EnvVar{
			Name:  "_JFS_META_SID",
			Value: fmt.Sprintf("%d", sid),
		})
		newPod.Spec.Containers[0].Env = env
	}

	_, err = p.Client.CreatePod(ctx, newPod)
	if err != nil {
		log.Error(err, "Create pod")
		return Result{}, err
	}

	// delete the old one
	log.Info("delete the old complete mount pod")
	err = p.Client.DeletePod(ctx, pod)
	return Result{}, err
}

// podErrorHandler handles mount pod error status
func (p *PodDriver) podErrorHandler(ctx context.Context, pod *corev1.Pod) (Result, error) {
	if pod == nil {
		return Result{}, nil
	}
	log := util.GenLog(ctx, podDriverLog, "podErrorHandler")
	hashVal := pod.Labels[common.PodJuiceHashLabelKey]
	if hashVal == "" {
		return Result{}, fmt.Errorf("pod %s/%s has no hash label", pod.Namespace, pod.Name)
	}
	lock := config.GetPodLock(hashVal)
	lock.Lock()
	defer lock.Unlock()

	// check resource err
	if resource.IsPodResourceError(pod) {
		log.Info("Pod failed because of resource.")
		if resource.IsPodHasResource(*pod) {
			// if pod is failed because of resource, delete resource and deploy pod again.
			_ = resource.RemoveFinalizer(ctx, p.Client, pod, common.Finalizer)
			log.Info("Delete it and deploy again with no resource.")
			if err := p.Client.DeletePod(ctx, pod); err != nil {
				log.Error(err, "delete pod err")
				return Result{}, nil
			}
			isDeleted := false
			// wait pod delete for 1min
			for {
				_, err := p.Client.GetPod(ctx, pod.Name, pod.Namespace)
				if err == nil {
					log.V(1).Info("pod still exists wait.")
					time.Sleep(time.Microsecond * 500)
					continue
				}
				if apierrors.IsNotFound(err) {
					isDeleted = true
					break
				}
				if apierrors.IsTimeout(err) {
					break
				}
				if ctx.Err() == context.Canceled || ctx.Err() == context.DeadlineExceeded {
					break
				}
				log.Error(err, "get mountPod err")
			}
			if !isDeleted {
				log.Info("Old pod deleting timeout")
				return Result{RequeueImmediately: true}, nil
			}
			var newPod = &corev1.Pod{
				ObjectMeta: metav1.ObjectMeta{
					Name:        pod.Name,
					Namespace:   pod.Namespace,
					Labels:      pod.Labels,
					Annotations: pod.Annotations,
				},
				Spec: pod.Spec,
			}
			controllerutil.AddFinalizer(newPod, common.Finalizer)
			resource.DeleteResourceOfPod(newPod)
			err := mkrMp(ctx, *newPod)
			if err != nil {
				log.Error(err, "mkdir mount point of pod")
			}
			_, err = p.Client.CreatePod(ctx, newPod)
			if err != nil {
				log.Error(err, "create pod")
			}
		} else {
			log.Info("mountPod PodResourceError, but pod no resource, do nothing.")
		}
	}
	log.Info("Pod is error", "reason", pod.Status.Reason, "message", pod.Status.Message)
	return Result{}, nil
}

// podDeletedHandler handles mount pod that will be deleted
func (p *PodDriver) podDeletedHandler(ctx context.Context, pod *corev1.Pod) (Result, error) {
	if pod == nil {
		podDriverLog.Info("get nil pod")
		return Result{}, nil
	}
	log := util.GenLog(ctx, podDriverLog, "podDeletedHandler")
	log.Info("Pod is to be deleted.")

	// pod with no finalizer
	if !util.ContainsString(pod.GetFinalizers(), common.Finalizer) {
		log.V(1).Info("Pod has no finalizer, skip deleting")
		// do nothing
		return Result{}, nil
	}

	// remove finalizer of pod
	if err := resource.RemoveFinalizer(ctx, p.Client, pod, common.Finalizer); err != nil {
		log.Error(err, "remove pod finalizer error")
		return Result{}, err
	}

	go p.checkMountPodStuck(pod)

	// pod with resource error
	if resource.IsPodResourceError(pod) {
		log.V(1).Info("The pod is PodResourceError, skip delete the pod")
		return Result{}, nil
	}

	// get mount point
	sourcePath, _, err := util.GetMountPathOfPod(*pod)
	if err != nil {
		log.Error(err, "get mount point error")
		return Result{}, err
	}

	// check if it needs to create new one
	log.V(1).Info("Get pod annotations", "annotations", pod.Annotations)
	if pod.Annotations == nil {
		return Result{}, nil
	}
	existTargets := make(map[string]string)

	hashVal := pod.Labels[common.PodJuiceHashLabelKey]
	if hashVal == "" {
		return Result{}, fmt.Errorf("pod %s/%s has no hash label", pod.Namespace, pod.Name)
	}

	for k, v := range pod.Annotations {
		// annotation is checked in beginning, don't double-check here
		if k == util.GetReferenceKey(v) {
			existTargets[k] = v
		}
	}

	if len(existTargets) == 0 {
		// do not need to create new one, umount
		util.UmountPath(ctx, sourcePath)
		// clean mount point
		err = util.DoWithTimeout(ctx, defaultCheckoutTimeout, func() error {
			log.Info("Clean mount point", "mountPath", sourcePath)
			return mount.CleanupMountPoint(sourcePath, p.SafeFormatAndMount.Interface, false)
		})
		if err != nil {
			log.Error(err, "Clean mount point error", "mountPath", sourcePath)
		}
		// cleanup cache should always complete, don't set timeout
		go p.CleanUpCache(context.TODO(), pod)
		// stop fuse fd and clean up socket
		go passfd.GlobalFds.StopFd(context.TODO(), hashVal)
		return Result{}, nil
	}

	lock := config.GetPodLock(hashVal)
	lock.Lock()
	defer lock.Unlock()

	// create
	log.Info("pod targetPath not empty, need to create pod")

	// check pod delete
	_, err = p.Client.GetPod(ctx, pod.Name, pod.Namespace)
	if err == nil || apierrors.IsNotFound(err) {
		needCreate, err := p.needCreateMountPod(ctx, pod.Labels[config.PodUniqueIdLabelKey], hashVal)
		if err != nil {
<<<<<<< HEAD
			return Result{}, err
		}
		if needCreate {
			// create pod
			newPodName := podmount.GenPodNameByUniqueId(pod.Labels[config.PodUniqueIdLabelKey], true)
			log.Info("need to create a new one", "newPodName", newPodName)
			// delete tmp file
			log.Info("delete tmp state file because it is not smoothly upgrade")
			_ = util.DoWithTimeout(ctx, defaultCheckoutTimeout, func() error {
				return os.Remove(path.Join("/tmp", hashVal, "state1.json"))
			})
			newPod, err := p.newMountPod(ctx, pod, newPodName)
			if err == nil {
=======
			if apierrors.IsTimeout(err) {
				break
			}
			if apierrors.IsNotFound(err) {
				// create pod
				oldSupportFusePass := util.SupportFusePass(pod.Spec.Containers[0].Image)
				var newPod = &corev1.Pod{
					ObjectMeta: metav1.ObjectMeta{
						Name:        pod.Name,
						Namespace:   pod.Namespace,
						Labels:      pod.Labels,
						Annotations: annotation,
					},
					Spec: pod.Spec,
				}
				controllerutil.AddFinalizer(newPod, common.Finalizer)
				log.Info("Need to create pod")
				if err := p.applyConfigPatch(ctx, newPod); err != nil {
					log.Error(err, "apply config patch error, will ignore")
				}
				if !util.SupportFusePass(newPod.Spec.Containers[0].Image) {
					if oldSupportFusePass {
						// old image support fuse pass and new image do not support, stop fd in csi
						fuse.GlobalFds.StopFd(ctx, hashVal)
					}
					// umount mount point before recreate mount pod
					err := util.DoWithTimeout(ctx, defaultCheckoutTimeout, func() error {
						exist, _ := mount.PathExists(sourcePath)
						if !exist {
							return fmt.Errorf("%s not exist", sourcePath)
						}
						return nil
					})
					if err == nil {
						log.Info("start to umount: %s", "mountPath", sourcePath)
						_ = util.DoWithTimeout(ctx, defaultCheckoutTimeout, func() error {
							util.UmountPath(ctx, sourcePath)
							return nil
						})
					}
				}
				err = mkrMp(ctx, *newPod)
				if err != nil {
					log.Error(err, "mkdir mount point of pod")
				}
>>>>>>> 2be416ad
				_, err = p.Client.CreatePod(ctx, newPod)
				if err != nil {
					log.Error(err, "Create pod")
				}
			}
			return Result{RequeueImmediately: true}, err
		}
	}
	if err != nil {
		if apierrors.IsTimeout(err) {
			err = fmt.Errorf("old pod %s %s deleting timeout", pod.Name, config.Namespace)
			log.Error(err, "delete pod error")
			return Result{}, err
		}
		log.Error(err, "Get pod error")
		return Result{}, err
	}
	return Result{}, nil
}

// podPendingHandler handles mount pod that is pending
func (p *PodDriver) podPendingHandler(ctx context.Context, pod *corev1.Pod) (Result, error) {
	if pod == nil {
		return Result{}, nil
	}
	log := util.GenLog(ctx, podDriverLog, "podPendingHandler")
	hashVal := pod.Labels[common.PodJuiceHashLabelKey]
	if hashVal == "" {
		return Result{}, fmt.Errorf("pod %s/%s has no hash label", pod.Namespace, pod.Name)
	}
	lock := config.GetPodLock(hashVal)
	lock.Lock()
	defer lock.Unlock()

	// check resource err
	if resource.IsPodResourceError(pod) {
		log.Info("Pod failed because of resource.")
		if resource.IsPodHasResource(*pod) {
			// if pod is failed because of resource, delete resource and deploy pod again.
			_ = resource.RemoveFinalizer(ctx, p.Client, pod, common.Finalizer)
			log.Info("Delete it and deploy again with no resource.")
			if err := p.Client.DeletePod(ctx, pod); err != nil {
				log.Error(err, "delete pod error")
				return Result{}, nil
			}
			isDeleted := false
			// wait pod delete for 1min
			for {
				_, err := p.Client.GetPod(ctx, pod.Name, pod.Namespace)
				if err == nil {
					log.V(1).Info("pod still exists wait.")
					time.Sleep(time.Microsecond * 500)
					continue
				}
				if apierrors.IsNotFound(err) {
					isDeleted = true
					break
				}
				if apierrors.IsTimeout(err) {
					break
				}
				if ctx.Err() == context.Canceled || ctx.Err() == context.DeadlineExceeded {
					break
				}
				log.Error(err, "get mountPod err")
			}
			if !isDeleted {
				log.Info("Old pod deleting timeout")
				return Result{}, nil
			}
			var newPod = &corev1.Pod{
				ObjectMeta: metav1.ObjectMeta{
					Name:        pod.Name,
					Namespace:   pod.Namespace,
					Labels:      pod.Labels,
					Annotations: pod.Annotations,
				},
				Spec: pod.Spec,
			}
			controllerutil.AddFinalizer(newPod, common.Finalizer)
			resource.DeleteResourceOfPod(newPod)
			err := mkrMp(ctx, *newPod)
			if err != nil {
				log.Error(err, "mkdir mount point of pod error")
			}
			_, err = p.Client.CreatePod(ctx, newPod)
			if err != nil {
				log.Error(err, "create pod error")
			}
		} else {
			log.Info("mountPod PodResourceError, but pod no resource, do nothing.")
		}
	}
	return Result{}, nil
}

// podReadyHandler handles mount pod that is ready
func (p *PodDriver) podReadyHandler(ctx context.Context, pod *corev1.Pod) (Result, error) {
	if pod == nil {
		return Result{}, nil
	}
	log := util.GenLog(ctx, podDriverLog, "podReadyHandler")

	if pod.Annotations == nil {
		return Result{}, nil
	}
	// get mount point
	mntPath, _, err := util.GetMountPathOfPod(*pod)
	if err != nil {
		log.Error(err, "get mount point error")
		return Result{}, err
	}

	lock := config.GetPodLock(pod.Name)
	lock.Lock()
	defer lock.Unlock()

	supFusePass := util.SupportFusePass(pod.Spec.Containers[0].Image)
	podHashVal := pod.Labels[common.PodJuiceHashLabelKey]

	err = resource.WaitUtilMountReady(ctx, pod.Name, mntPath, defaultCheckoutTimeout)
	if err != nil {
		if supFusePass {
			log.Error(err, "pod is not ready within 60s")
			// mount pod hang probably, close fd and delete it
			log.Info("close fd and delete pod")
			passfd.GlobalFds.CloseFd(podHashVal)
			// umount it
			_ = util.DoWithTimeout(ctx, defaultCheckoutTimeout, func() error {
				util.UmountPath(ctx, mntPath)
				return nil
			})
			return Result{RequeueImmediately: true}, p.Client.DeletePod(ctx, pod)
		}
		log.Error(err, "pod is err, don't do recovery")
		return Result{}, err
	}

	return Result{}, p.recover(ctx, pod, mntPath)
}

func (p *PodDriver) recover(ctx context.Context, pod *corev1.Pod, mntPath string) error {
	log := util.GenLog(ctx, podDriverLog, "recover")
	for k, target := range pod.Annotations {
		if k == util.GetReferenceKey(target) {
			mi := p.mit.resolveTarget(ctx, target)
			if mi == nil {
				log.Info("pod target resolve fail", "target", target)
				continue
			}

			if err := p.recoverTarget(ctx, pod.Name, mntPath, mi.baseTarget, mi); err != nil {
				return err
			}
			for _, ti := range mi.subPathTarget {
				if err := p.recoverTarget(ctx, pod.Name, mntPath, ti, mi); err != nil {
					return err
				}
			}
		}
	}
	return nil
}

// recoverTarget recovers target path
func (p *PodDriver) recoverTarget(ctx context.Context, podName, sourcePath string, ti *targetItem, mi *mountItem) error {
	log := util.GenLog(ctx, podDriverLog, "recover")
	switch ti.status {
	case targetStatusNotExist:
		log.Info("pod target not exists", "target", ti.target, "item count", ti.count)
		if ti.count > 0 {
			// target exist in /proc/self/mountinfo file
			// refer to this case: local target exist, but source which target binded has beed deleted
			// if target is for pod subpath (volumeMount.subpath), this will cause user pod delete failed, so we help kubelet umount it
			if mi.podDeleted {
				log.Info("umount target", "count", ti.count)
				p.umountTarget(ti.target, ti.count)
			}
		}

	case targetStatusMounted:
		// normal, most likely happen
		log.V(1).Info("target is normal mounted", "target", ti.target)

	case targetStatusNotMount:
		log.Info("target is not mounted", "target", ti.target)

	case targetStatusCorrupt:
		if ti.inconsistent {
			// source paths (found in /proc/self/mountinfo) which target binded is inconsistent
			// some unexpected things happened
			log.Info("pod source inconsistent", "target", ti.target)
			break
		}
		if mi.podDeleted {
			log.V(1).Info("user pod has been deleted, don't do recovery", "target", ti.target)
			break
		}
		// if not umountTarget, mountinfo file will increase unlimited
		// if we umount all the target items, `mountPropagation` will lose efficacy
		log.Info("umount pod target before recover", "target", ti.target, "remain mount count", defaultTargetMountCounts)
		// avoid umount target all, it will cause pod to write files in disk.
		err := p.umountTargetUntilRemain(ctx, mi, ti.target, defaultTargetMountCounts)
		if err != nil {
			log.Error(err, "umount target until remain error")
			return err
		}
		if ti.subpath != "" {
			sourcePath += "/" + ti.subpath
			err = util.DoWithTimeout(ctx, defaultCheckoutTimeout, func() error {
				_, err = os.Stat(sourcePath)
				return err
			})
			if err != nil {
				log.Error(err, "stat volPath error, don't do recovery", "target", ti.target, "mountPath", sourcePath)
				break
			}
		}
		log.Info("recover volPath", "target", ti.target, "mountPath", sourcePath)
		mountOption := []string{"bind"}
		if err := p.Mount(sourcePath, ti.target, "none", mountOption); err != nil {
			ms := fmt.Sprintf("exec cmd: mount -o bind %s %s err:%v", sourcePath, ti.target, err)
			log.Error(err, "bind mount error")
			return fmt.Errorf(ms)
		}

	case targetStatusUnexpect:
		log.Error(ti.err, "resolve target error")
		return fmt.Errorf("pod %s target %s reslove err: %v", podName, ti.target, ti.err)
	}
	return nil
}

// umountTarget umount target path
func (p *PodDriver) umountTarget(target string, count int) {
	if count <= 0 {
		return
	}
	for i := 0; i < count; i++ {
		// ignore error
		_ = p.Unmount(target)
	}
}

// umountTargetUntilRemain umount target path with remaining count
func (p *PodDriver) umountTargetUntilRemain(ctx context.Context, basemi *mountItem, target string, remainCount int) error {
	subCtx, cancel := context.WithTimeout(ctx, 2*time.Minute)
	defer cancel()
	for {
		// parse mountinfo everytime before umount target
		mit := newMountInfoTable()
		if err := mit.parse(); err != nil {
			return fmt.Errorf("umountTargetWithRemain ParseMountInfo: %v", err)
		}

		mi := mit.resolveTarget(ctx, basemi.baseTarget.target)
		if mi == nil {
			return fmt.Errorf("pod target %s resolve fail", target)
		}
		count := mi.baseTarget.count
		if mi.baseTarget.target != target {
			for _, t := range mi.subPathTarget {
				if t.target == target {
					count = t.count
				}
			}
		}
		// return if target count in mountinfo is less than remainCount
		if count < remainCount {
			return nil
		}

		util.UmountPath(subCtx, target)
	}
}

// CleanUpCache clean up cache
func (p *PodDriver) CleanUpCache(ctx context.Context, pod *corev1.Pod) {
	log := util.GenLog(ctx, podDriverLog, "CleanUpCache")
	if pod.Annotations[common.CleanCache] != "true" {
		return
	}
	uuid := pod.Annotations[common.JuiceFSUUID]
	uniqueId := pod.Annotations[common.UniqueId]
	if uuid == "" && uniqueId == "" {
		// no necessary info, return
		log.Info("Can't get uuid and uniqueId from pod annotation. skip cache clean.")
		return
	}

	// wait for pod deleted.
	isDeleted := false
	getCtx, getCancel := context.WithTimeout(ctx, 3*time.Minute)
	defer getCancel()
	for {
		if _, err := p.Client.GetPod(getCtx, pod.Name, pod.Namespace); err != nil {
			if apierrors.IsNotFound(err) {
				isDeleted = true
				break
			}
			if apierrors.IsTimeout(err) {
				break
			}
			log.Info("Get pod error. Skip clean cache.", "error", err)
			return
		}
		time.Sleep(time.Microsecond * 500)
	}

	if !isDeleted {
		log.Info("Mount pod not deleted in 3 min. Skip clean cache.")
		return
	}
	log.Info("Cleanup cache of volume", "uniqueId", uniqueId, "node", config.NodeName)
	podMnt := podmount.NewPodMount(p.Client, p.SafeFormatAndMount)
	cacheDirs := []string{}
	for _, dir := range pod.Spec.Volumes {
		if strings.HasPrefix(dir.Name, "cachedir-") && dir.HostPath != nil {
			cacheDirs = append(cacheDirs, dir.HostPath.Path)
		}
	}
	image := pod.Spec.Containers[0].Image
	if err := podMnt.CleanCache(ctx, image, uuid, uniqueId, cacheDirs); err != nil {
		log.Error(err, "Cleanup cache of volume error", "uniqueId", uniqueId)
	}
}

func (p *PodDriver) applyConfigPatch(ctx context.Context, pod *corev1.Pod) error {
	attr, err := config.GenPodAttrWithMountPod(ctx, p.Client, pod)
	if err != nil {
		return err
	}
	// update pod spec
	pod.Labels = attr.Labels
	pod.Annotations = attr.Annotations
	pod.Spec.HostAliases = attr.HostAliases
	pod.Spec.HostNetwork = attr.HostNetwork
	pod.Spec.HostPID = attr.HostPID
	pod.Spec.HostIPC = attr.HostIPC
	pod.Spec.TerminationGracePeriodSeconds = attr.TerminationGracePeriodSeconds
	pod.Spec.Containers[0].Image = attr.Image
	pod.Spec.Containers[0].LivenessProbe = attr.LivenessProbe
	pod.Spec.Containers[0].ReadinessProbe = attr.ReadinessProbe
	pod.Spec.Containers[0].StartupProbe = attr.StartupProbe
	pod.Spec.Containers[0].Lifecycle = attr.Lifecycle
	pod.Spec.Containers[0].Image = attr.Image
	pod.Spec.Containers[0].Resources = attr.Resources
	return nil
}

// checkMountPodStuck check mount pod is stuck or not
// maybe fuse deadlock issue, they symptoms are:
//
// 1. pod in terminating state
// 2. after max(pod.spec.terminationGracePeriodSeconds*2, 1min), the pod is still alive
// 3. /sys/fs/fuse/connections/$dev_minor/waiting > 0
//
// if those conditions are true, we need to manually abort the fuse
// connection so the pod doesn't get stuck.
// we can do this to abort fuse connection:
//
//	echo 1 >> /sys/fs/fuse/connections/$dev_minor/abort
func (p *PodDriver) checkMountPodStuck(pod *corev1.Pod) {
	if pod == nil || getPodStatus(pod) != podDeleted {
		return
	}
	log := klog.NewKlogr().WithName("abortFuse").WithValues("podName", pod.Name)
	mountPoint, _, _ := util.GetMountPathOfPod(*pod)
	defer func() {
		if runtime.GOOS == "linux" {
			util.DevMinorTableDelete(mountPoint)
		}
	}()

	timeout := 1 * time.Minute
	if pod.Spec.TerminationGracePeriodSeconds != nil {
		gracePeriod := time.Duration(*pod.Spec.TerminationGracePeriodSeconds) * 2
		if gracePeriod > timeout {
			timeout = gracePeriod
		}
	}

	ctx, cancel := context.WithTimeout(context.Background(), timeout)
	defer cancel()
	for {
		select {
		case <-ctx.Done():
			log.Info("mount pod may be stuck in terminating state, create a job to abort fuse connection")
			if runtime.GOOS == "linux" {
				if devMinor, ok := util.DevMinorTableLoad(mountPoint); ok {
					if err := p.doAbortFuse(pod, devMinor); err != nil {
						log.Error(err, "abort fuse connection error")
					}
				} else {
					log.Info("can't find devMinor of mountPoint", "mount point", mountPoint)
				}
			}
			return
		default:
			newPod, err := p.Client.GetPod(ctx, pod.Name, pod.Namespace)
			if apierrors.IsNotFound(err) || getPodStatus(newPod) != podDeleted {
				return
			}
			time.Sleep(10 * time.Second)
		}
	}
}

func (p *PodDriver) doAbortFuse(mountpod *corev1.Pod, devMinor uint32) error {
	log := klog.NewKlogr().WithName("abortFuse").WithValues("podName", mountpod.Name)
	job := builder.NewFuseAbortJob(mountpod, devMinor)
	if _, err := p.Client.CreateJob(context.Background(), job); err != nil {
		log.Error(err, "create fuse abort job error")
		return err
	}

	// wait for job to finish
	waitCtx, cancel := context.WithTimeout(context.Background(), 1*time.Minute)
	defer cancel()
	for {
		if waitCtx.Err() == context.Canceled || waitCtx.Err() == context.DeadlineExceeded {
			log.Error(waitCtx.Err(), "fuse abort job timeout", "namespace", job.Namespace, "name", job.Name)
			break
		}
		job, err := p.Client.GetJob(waitCtx, job.Name, job.Namespace)
		if apierrors.IsNotFound(err) {
			break
		}
		if err != nil {
			log.Error(err, "get fuse abort job error", "namespace", job.Namespace, "name", job.Name)
			time.Sleep(10 * time.Second)
			continue
		}
		if resource.IsJobCompleted(job) {
			log.Info("fuse abort job completed", "namespace", job.Namespace, "name", job.Name)
			break
		}
		time.Sleep(10 * time.Second)
	}
	return nil
}

func mkrMp(ctx context.Context, pod corev1.Pod) error {
	log := util.GenLog(ctx, podDriverLog, "mkrMp")
	var shouldMkrMp bool
	if util.SupportFusePass(pod.Spec.Containers[0].Image) {
		cn := pod.Spec.Containers[0]
		if cn.Lifecycle != nil && cn.Lifecycle.PreStop != nil && cn.Lifecycle.PreStop.Exec != nil {
			for _, cmd := range cn.Lifecycle.PreStop.Exec.Command {
				if strings.Contains(cmd, "rmdir") {
					shouldMkrMp = true
				}
			}
		}
	} else {
		shouldMkrMp = true
	}
	if !shouldMkrMp {
		return nil
	}
	log.V(1).Info("Prepare mountpoint for pod")
	// mkdir mountpath
	// get mount point
	var mntPath string
	var err error
	mntPath, _, err = util.GetMountPathOfPod(pod)
	if err != nil {
		log.Error(err, "get mount point error")
		return err
	}
	err = util.DoWithTimeout(ctx, 3*time.Second, func() error {
		exist, _ := mount.PathExists(mntPath)
		if !exist {
			return os.MkdirAll(mntPath, 0777)
		}
		return nil
	})
	if err != nil {
		return err
	}
	return nil
}

func (p *PodDriver) needCreateMountPod(ctx context.Context, uniqueId, hashVal string) (bool, error) {
	log := util.GenLog(ctx, podDriverLog, "needCreate")
	labelSelector := &metav1.LabelSelector{MatchLabels: map[string]string{
		config.PodTypeKey:           config.PodTypeValue,
		config.PodUniqueIdLabelKey:  uniqueId,
		config.PodJuiceHashLabelKey: hashVal,
	}}
	fieldSelector := &fields.Set{"spec.nodeName": config.NodeName}
	pods, err := p.Client.ListPod(ctx, config.Namespace, labelSelector, fieldSelector)
	if err != nil {
		log.Error(err, "List pod error")
		return false, err
	}
	needCreate := true
	for _, po := range pods {
		if po.DeletionTimestamp == nil && !resource.IsPodComplete(&po) {
			needCreate = false
		}
	}
	return needCreate, nil
}

func (p *PodDriver) newMountPod(ctx context.Context, pod *corev1.Pod, newPodName string) (*corev1.Pod, error) {
	log := util.GenLog(ctx, podDriverLog, "newMountPod")
	hashVal := pod.Labels[config.PodJuiceHashLabelKey]
	// get mount point
	sourcePath, _, err := util.GetMountPathOfPod(*pod)
	if err != nil {
		log.Error(err, "get mount point error")
		return nil, err
	}
	oldSupportFusePass := util.SupportFusePass(pod.Spec.Containers[0].Image)
	var newPod = &corev1.Pod{
		ObjectMeta: metav1.ObjectMeta{
			Name:        newPodName,
			Namespace:   pod.Namespace,
			Labels:      pod.Labels,
			Annotations: pod.Annotations,
		},
		Spec: pod.Spec,
	}
	controllerutil.AddFinalizer(newPod, config.Finalizer)
	if err := p.applyConfigPatch(ctx, newPod); err != nil {
		log.Error(err, "apply config patch error, will ignore")
	}
	if !util.SupportFusePass(newPod.Spec.Containers[0].Image) {
		if oldSupportFusePass {
			// old image support fuse pass and new image do not support, stop fd in csi
			passfd.GlobalFds.StopFd(ctx, hashVal)
		}
		// umount mount point before recreate mount pod
		err := util.DoWithTimeout(ctx, defaultCheckoutTimeout, func() error {
			exist, _ := mount.PathExists(sourcePath)
			if !exist {
				return fmt.Errorf("%s not exist", sourcePath)
			}
			return nil
		})
		if err == nil {
			log.Info("start to umount", "mountPath", sourcePath)
			_ = util.DoWithTimeout(ctx, defaultCheckoutTimeout, func() error {
				util.UmountPath(ctx, sourcePath)
				return nil
			})
		}
	}
	err = mkrMp(ctx, *newPod)
	if err != nil {
		log.Error(err, "mkdir mount point of pod")
	}
	return newPod, nil
}<|MERGE_RESOLUTION|>--- conflicted
+++ resolved
@@ -238,7 +238,7 @@
 		return Result{}, nil
 	}
 	log := util.GenLog(ctx, podDriverLog, "podCompleteHandler")
-	hashVal := pod.Labels[config.PodJuiceHashLabelKey]
+	hashVal := pod.Labels[common.PodJuiceHashLabelKey]
 	if hashVal == "" {
 		return Result{}, fmt.Errorf("pod %s/%s has no hash label", pod.Namespace, pod.Name)
 	}
@@ -246,14 +246,14 @@
 	lock.Lock()
 	defer lock.Unlock()
 
-	needCreate, err := p.needCreateMountPod(ctx, pod.Labels[config.PodUniqueIdLabelKey], hashVal)
+	needCreate, err := p.needCreateMountPod(ctx, pod.Labels[common.PodUniqueIdLabelKey], hashVal)
 	if err != nil {
 		return Result{}, err
 	}
 	if !needCreate {
 		return Result{}, nil
 	}
-	newPodName := podmount.GenPodNameByUniqueId(pod.Labels[config.PodUniqueIdLabelKey], true)
+	newPodName := podmount.GenPodNameByUniqueId(pod.Labels[common.PodUniqueIdLabelKey], true)
 	log.Info("need to create a new one", "newPodName", newPodName)
 	newPod, err := p.newMountPod(ctx, pod, newPodName)
 	if err != nil {
@@ -449,14 +449,13 @@
 	// check pod delete
 	_, err = p.Client.GetPod(ctx, pod.Name, pod.Namespace)
 	if err == nil || apierrors.IsNotFound(err) {
-		needCreate, err := p.needCreateMountPod(ctx, pod.Labels[config.PodUniqueIdLabelKey], hashVal)
+		needCreate, err := p.needCreateMountPod(ctx, pod.Labels[common.PodUniqueIdLabelKey], hashVal)
 		if err != nil {
-<<<<<<< HEAD
 			return Result{}, err
 		}
 		if needCreate {
 			// create pod
-			newPodName := podmount.GenPodNameByUniqueId(pod.Labels[config.PodUniqueIdLabelKey], true)
+			newPodName := podmount.GenPodNameByUniqueId(pod.Labels[common.PodUniqueIdLabelKey], true)
 			log.Info("need to create a new one", "newPodName", newPodName)
 			// delete tmp file
 			log.Info("delete tmp state file because it is not smoothly upgrade")
@@ -465,53 +464,6 @@
 			})
 			newPod, err := p.newMountPod(ctx, pod, newPodName)
 			if err == nil {
-=======
-			if apierrors.IsTimeout(err) {
-				break
-			}
-			if apierrors.IsNotFound(err) {
-				// create pod
-				oldSupportFusePass := util.SupportFusePass(pod.Spec.Containers[0].Image)
-				var newPod = &corev1.Pod{
-					ObjectMeta: metav1.ObjectMeta{
-						Name:        pod.Name,
-						Namespace:   pod.Namespace,
-						Labels:      pod.Labels,
-						Annotations: annotation,
-					},
-					Spec: pod.Spec,
-				}
-				controllerutil.AddFinalizer(newPod, common.Finalizer)
-				log.Info("Need to create pod")
-				if err := p.applyConfigPatch(ctx, newPod); err != nil {
-					log.Error(err, "apply config patch error, will ignore")
-				}
-				if !util.SupportFusePass(newPod.Spec.Containers[0].Image) {
-					if oldSupportFusePass {
-						// old image support fuse pass and new image do not support, stop fd in csi
-						fuse.GlobalFds.StopFd(ctx, hashVal)
-					}
-					// umount mount point before recreate mount pod
-					err := util.DoWithTimeout(ctx, defaultCheckoutTimeout, func() error {
-						exist, _ := mount.PathExists(sourcePath)
-						if !exist {
-							return fmt.Errorf("%s not exist", sourcePath)
-						}
-						return nil
-					})
-					if err == nil {
-						log.Info("start to umount: %s", "mountPath", sourcePath)
-						_ = util.DoWithTimeout(ctx, defaultCheckoutTimeout, func() error {
-							util.UmountPath(ctx, sourcePath)
-							return nil
-						})
-					}
-				}
-				err = mkrMp(ctx, *newPod)
-				if err != nil {
-					log.Error(err, "mkdir mount point of pod")
-				}
->>>>>>> 2be416ad
 				_, err = p.Client.CreatePod(ctx, newPod)
 				if err != nil {
 					log.Error(err, "Create pod")
@@ -998,9 +950,9 @@
 func (p *PodDriver) needCreateMountPod(ctx context.Context, uniqueId, hashVal string) (bool, error) {
 	log := util.GenLog(ctx, podDriverLog, "needCreate")
 	labelSelector := &metav1.LabelSelector{MatchLabels: map[string]string{
-		config.PodTypeKey:           config.PodTypeValue,
-		config.PodUniqueIdLabelKey:  uniqueId,
-		config.PodJuiceHashLabelKey: hashVal,
+		common.PodTypeKey:           common.PodTypeValue,
+		common.PodUniqueIdLabelKey:  uniqueId,
+		common.PodJuiceHashLabelKey: hashVal,
 	}}
 	fieldSelector := &fields.Set{"spec.nodeName": config.NodeName}
 	pods, err := p.Client.ListPod(ctx, config.Namespace, labelSelector, fieldSelector)
@@ -1019,7 +971,7 @@
 
 func (p *PodDriver) newMountPod(ctx context.Context, pod *corev1.Pod, newPodName string) (*corev1.Pod, error) {
 	log := util.GenLog(ctx, podDriverLog, "newMountPod")
-	hashVal := pod.Labels[config.PodJuiceHashLabelKey]
+	hashVal := pod.Labels[common.PodJuiceHashLabelKey]
 	// get mount point
 	sourcePath, _, err := util.GetMountPathOfPod(*pod)
 	if err != nil {
@@ -1036,7 +988,7 @@
 		},
 		Spec: pod.Spec,
 	}
-	controllerutil.AddFinalizer(newPod, config.Finalizer)
+	controllerutil.AddFinalizer(newPod, common.Finalizer)
 	if err := p.applyConfigPatch(ctx, newPod); err != nil {
 		log.Error(err, "apply config patch error, will ignore")
 	}
