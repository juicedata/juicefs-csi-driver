--- conflicted
+++ resolved
@@ -23,11 +23,8 @@
 	"path"
 	"runtime"
 	"strings"
-<<<<<<< HEAD
+	"sync"
 	"syscall"
-=======
-	"sync"
->>>>>>> 068fb72d
 	"time"
 
 	corev1 "k8s.io/api/core/v1"
