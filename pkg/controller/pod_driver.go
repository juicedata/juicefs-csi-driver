/*
Copyright 2021 Juicedata Inc

Licensed under the Apache License, Version 2.0 (the "License");
you may not use this file except in compliance with the License.
You may obtain a copy of the License at

    http://www.apache.org/licenses/LICENSE-2.0

Unless required by applicable law or agreed to in writing, software
distributed under the License is distributed on an "AS IS" BASIS,
WITHOUT WARRANTIES OR CONDITIONS OF ANY KIND, either express or implied.
See the License for the specific language governing permissions and
limitations under the License.
*/

package controller

import (
	"context"
	"fmt"
	"os"
	"os/exec"
	"strings"
	"time"

	"google.golang.org/grpc/codes"
	"google.golang.org/grpc/status"

	"github.com/juicedata/juicefs-csi-driver/pkg/config"
	"github.com/juicedata/juicefs-csi-driver/pkg/juicefs/k8sclient"
	"github.com/juicedata/juicefs-csi-driver/pkg/util"
	corev1 "k8s.io/api/core/v1"
	apierrors "k8s.io/apimachinery/pkg/api/errors"
	metav1 "k8s.io/apimachinery/pkg/apis/meta/v1"
	"k8s.io/klog"
	"k8s.io/utils/mount"
	"sigs.k8s.io/controller-runtime/pkg/controller/controllerutil"
)

type PodDriver struct {
	Client   *k8sclient.K8sClient
	handlers map[podStatus]podHandler
	mit      *mountInfoTable
	mount.SafeFormatAndMount
}

func NewPodDriver(client *k8sclient.K8sClient, mounter mount.SafeFormatAndMount) *PodDriver {
	return newPodDriver(client, mounter)
}

func newPodDriver(client *k8sclient.K8sClient, mounter mount.SafeFormatAndMount) *PodDriver {
	driver := &PodDriver{
		Client:             client,
		handlers:           map[podStatus]podHandler{},
		mit:                newMountInfoTable(),
		SafeFormatAndMount: mounter,
	}
	driver.handlers[podReady] = driver.podReadyHandler
	driver.handlers[podError] = driver.podErrorHandler
	driver.handlers[podPending] = driver.podPendingHandler
	driver.handlers[podDeleted] = driver.podDeletedHandler
	return driver
}

type podHandler func(ctx context.Context, pod *corev1.Pod) error
type podStatus string

const (
	podReady   podStatus = "podReady"
	podError   podStatus = "podError"
	podDeleted podStatus = "podDeleted"
	podPending podStatus = "podPending"
)

func (p *PodDriver) Run(ctx context.Context, current *corev1.Pod) error {
	// check refs in mount pod annotation first, delete ref that target pod is not found
	err := p.checkAnnotations(current)
	if apierrors.IsConflict(err) {
		current, err = p.Client.GetPod(current.Name, current.Namespace)
		if err != nil {
			return err // temporary
		}
		err = p.checkAnnotations(current)
	}
	if err != nil {
		klog.Errorf("check pod %s annotations err: %v", current.Name, err)
		return err
	}

	podStatus := p.getPodStatus(current)
	if podStatus != podError && podStatus != podDeleted {
		return p.handlers[podStatus](ctx, current)
	}

	// resourceVersion of kubelet may be different from apiserver
	// so we need get latest pod resourceVersion from apiserver
	pod, err := p.Client.GetPod(current.Name, current.Namespace)
	if err != nil {
		return err
	}
	// set mount pod status in mit again, maybe deleted
	p.mit.setPodStatus(pod)
	return p.handlers[p.getPodStatus(pod)](ctx, pod)
}

func (p *PodDriver) getPodStatus(pod *corev1.Pod) podStatus {
	if pod == nil {
		return podError
	}
	if pod.DeletionTimestamp != nil {
		return podDeleted
	}
	if util.IsPodError(pod) {
		return podError
	}
	if util.IsPodReady(pod) {
		return podReady
	}
	return podPending
}

func (p *PodDriver) checkAnnotations(pod *corev1.Pod) error {
	// check refs in mount pod, the corresponding pod exists or not
	lock := config.GetPodLock(pod.Name)
	lock.Lock()
	defer lock.Unlock()

	annotation := make(map[string]string)
	var existTargets int
	var isSimple bool
	for k, target := range pod.Annotations {
		if k == util.GetReferenceKey(target) {
			deleted, exists := p.mit.deletedPods[getPodUid(target)]
			if deleted || !exists {
				// target pod is deleted
				continue
			}
			existTargets++
		}
		if k == config.PodSimpleAnnotationKey {
			isSimple = true
		}
		annotation[k] = target
	}

	if existTargets != 0 {
		delete(annotation, config.DeleteDelayAtKey)
	}
	if len(pod.Annotations) != len(annotation) {
		pod.Annotations = annotation
		if err := p.Client.UpdatePod(pod); err != nil {
			klog.Errorf("Update pod %s error: %v", pod.Name, err)
			return err
		}
	}
<<<<<<< HEAD
	if existTargets == 0 && pod.DeletionTimestamp == nil && !isSimple {
		// if pod is created by csi controller, ignore it
		// if there are no refs, delete it
		klog.V(5).Infof("There are no refs in pod %s annotation, delete it", pod.Name)
		if err := p.Client.DeletePod(pod); err != nil {
			klog.Errorf("Delete pod %s error: %v", pod.Name, err)
			return err
=======
	if existTargets == 0 && pod.DeletionTimestamp == nil {
		if !util.ShouldDelay(pod, p.Client) {
			// if there are no refs or after delay time, delete it
			klog.V(5).Infof("There are no refs in pod %s annotation, delete it", pod.Name)
			if err := p.Client.DeletePod(pod); err != nil {
				klog.Errorf("Delete pod %s error: %v", pod.Name, err)
				return err
			}
>>>>>>> 9999e15c
		}
		secretName := pod.Name
		if _, err := p.Client.GetSecret(secretName, config.Namespace); err != nil {
			if apierrors.IsNotFound(err) {
				return nil
			}
			return err
		}
		if err := p.Client.DeleteSecret(secretName, config.Namespace); err != nil {
			klog.V(5).Infof("JUmount: Delete secret %s error: %v", secretName, err)
			return err
		}
	}
	return nil
}

func (p *PodDriver) podErrorHandler(ctx context.Context, pod *corev1.Pod) error {
	if pod == nil {
		return nil
	}
	lock := config.GetPodLock(pod.Name)
	lock.Lock()
	defer lock.Unlock()

	// check resource err
	if util.IsPodResourceError(pod) {
		klog.V(5).Infof("waitUtilMount: Pod is failed because of resource.")
		if util.IsPodHasResource(*pod) {
			// if pod is failed because of resource, delete resource and deploy pod again.
			controllerutil.RemoveFinalizer(pod, config.Finalizer)
			if err := p.Client.UpdatePod(pod); err != nil {
				klog.Errorf("Update pod err:%v", err)
				return nil
			}
			klog.V(5).Infof("Delete it and deploy again with no resource.")
			if err := p.Client.DeletePod(pod); err != nil {
				klog.Errorf("delete po:%s err:%v", pod.Name, err)
				return nil
			}
			isDeleted := false
			// wait pod delete for 1min
			for i := 0; i < 120; i++ {
				_, err := p.Client.GetPod(pod.Name, pod.Namespace)
				if err == nil {
					klog.V(6).Infof("pod %s %s still exists wait.", pod.Name, pod.Namespace)
					time.Sleep(time.Microsecond * 500)
					continue
				}
				if apierrors.IsNotFound(err) {
					isDeleted = true
					break
				}
				klog.Errorf("get mountPod err:%v", err)
			}
			if !isDeleted {
				klog.Errorf("Old pod %s %s can't be deleted within 1min.", pod.Name, config.Namespace)
				return nil
			}
			var newPod = &corev1.Pod{
				ObjectMeta: metav1.ObjectMeta{
					Name:        pod.Name,
					Namespace:   pod.Namespace,
					Labels:      pod.Labels,
					Annotations: pod.Annotations,
				},
				Spec: pod.Spec,
			}
			controllerutil.AddFinalizer(newPod, config.Finalizer)
			util.DeleteResourceOfPod(newPod)
			_, err := p.Client.CreatePod(newPod)
			if err != nil {
				klog.Errorf("create pod:%s err:%v", pod.Name, err)
			}
		} else {
			klog.V(5).Infof("mountPod PodResourceError, but pod no resource, do nothing.")
		}
	}
	return nil
}

func (p *PodDriver) podDeletedHandler(ctx context.Context, pod *corev1.Pod) error {
	if pod == nil {
		klog.Errorf("get nil pod")
		return nil
	}
	klog.V(5).Infof("Pod %s in namespace %s is to be deleted.", pod.Name, pod.Namespace)

	// pod with no finalizer
	if !util.ContainsString(pod.GetFinalizers(), config.Finalizer) {
		// do nothing
		return nil
	}

	// pod with resource error
	if util.IsPodResourceError(pod) {
		klog.V(5).Infof("The pod is PodResourceError, podDeletedHandler skip delete the pod:%s", pod.Name)
		return nil
	}

	// remove finalizer of pod
	controllerutil.RemoveFinalizer(pod, config.Finalizer)
	if err := p.Client.UpdatePod(pod); err != nil {
		klog.Errorf("Update pod err:%v", err)
		return err
	}

	// get mount point
	sourcePath, _, err := util.GetMountPathOfPod(*pod)
	if err != nil {
		klog.Error(err)
		return nil
	}

	// check if it needs to create new one
	klog.V(6).Infof("Annotations:%v", pod.Annotations)
	if pod.Annotations == nil {
		return nil
	}
	annotation := pod.Annotations
	existTargets := make(map[string]string)

	for k, v := range pod.Annotations {
		// annotation is checked in beginning, don't double-check here
		if k == util.GetReferenceKey(v) {
			existTargets[k] = v
		}
	}

	if len(existTargets) == 0 {
		// do not need to create new one, clean mount point
		_, err := doWithinTime(ctx, nil, func() error {
			klog.V(5).Infof("Clean mount point : %s", sourcePath)
			return mount.CleanupMountPoint(sourcePath, p.SafeFormatAndMount.Interface, false)
		})
		if err != nil {
			klog.Errorf("Clean mount point %s error: %v", sourcePath, err)
		}
		return nil
	}

	lock := config.GetPodLock(pod.Name)
	lock.Lock()
	defer lock.Unlock()

	// create
	klog.V(5).Infof("pod targetPath not empty, need create pod:%s", pod.Name)

	// check pod delete
	for i := 0; i < 120; i++ {
		po, err := p.Client.GetPod(pod.Name, pod.Namespace)
		if err == nil && po.DeletionTimestamp != nil {
			klog.V(6).Infof("pod %s %s is being deleted, waiting", pod.Name, pod.Namespace)
			time.Sleep(time.Millisecond * 500)
			continue
		}
		if err != nil {
			if apierrors.IsNotFound(err) {
				// umount mount point before recreate mount pod
				_, err := doWithinTime(ctx, nil, func() error {
					exist, _ := mount.PathExists(sourcePath)
					if !exist {
						return fmt.Errorf("%s not exist", sourcePath)
					}
					return nil
				})
				if err != nil {
					klog.Infof("start to umount: %s", sourcePath)
					cmd := exec.Command("umount", sourcePath)
					out, err := doWithinTime(ctx, cmd, nil)
					if err != nil {
						if !strings.Contains(out, "not mounted") && !strings.Contains(out, "mountpoint not found") {
							klog.V(5).Infof("Unmount %s failed: %q, try to lazy unmount", sourcePath, err)
							cmd2 := exec.Command("umount", "-l", sourcePath)
							output, err1 := doWithinTime(ctx, cmd2, nil)
							if err1 != nil {
								klog.Errorf("could not lazy unmount %q: %v, output: %s", sourcePath, err1, output)
							}
						}
					}
				}
				// create pod
				var newPod = &corev1.Pod{
					ObjectMeta: metav1.ObjectMeta{
						Name:        pod.Name,
						Namespace:   pod.Namespace,
						Labels:      pod.Labels,
						Annotations: annotation,
					},
					Spec: pod.Spec,
				}
				controllerutil.AddFinalizer(newPod, config.Finalizer)
				klog.Infof("Need to create pod %s %s", pod.Name, pod.Namespace)
				_, err = p.Client.CreatePod(newPod)
				if err != nil {
					klog.Errorf("Create pod:%s err:%v", pod.Name, err)
				}
				return nil
			}
			klog.Errorf("Get pod err:%v", err)
			return nil
		}

		// pod is created elsewhere
		if po.Annotations == nil {
			po.Annotations = make(map[string]string)
		}
		for k, v := range existTargets {
			// add exist target in annotation
			po.Annotations[k] = v
		}
		if err := p.Client.UpdatePod(po); err != nil {
			klog.Errorf("Update pod %s %s error: %v", po.Name, po.Namespace, err)
		}
		return err
	}

	klog.V(5).Infof("Old pod %s %s can't be deleted within 1min.", pod.Name, config.Namespace)
	return fmt.Errorf("old pod %s %s can't be deleted within 1min", pod.Name, config.Namespace)
}

func (p *PodDriver) podPendingHandler(ctx context.Context, pod *corev1.Pod) error {
	// do nothing
	return nil
}

func (p *PodDriver) podReadyHandler(ctx context.Context, pod *corev1.Pod) error {
	if pod == nil {
		klog.Errorf("[podReadyHandler] get nil pod")
		return nil
	}

	if pod.Annotations == nil {
		return nil
	}
	// get mount point
	mntPath, _, err := util.GetMountPathOfPod(*pod)
	if err != nil {
		klog.Error(err)
		return nil
	}

	_, e := doWithinTime(ctx, nil, func() error {
		_, e := os.Stat(mntPath)
		return e
	})

	if e != nil {
		klog.Errorf("[podReadyHandler] stat mntPath:%s err:%v, don't do recovery", mntPath, err)
		return nil
	}

	// recovery for each target
	for k, target := range pod.Annotations {
		if k == util.GetReferenceKey(target) {
			mi := p.mit.resolveTarget(target)
			if mi == nil {
				klog.Errorf("pod %s target %s resolve fail", pod.Name, target)
				continue
			}

			p.recoverTarget(pod.Name, mntPath, mi.baseTarget, mi)
			for _, ti := range mi.subPathTarget {
				p.recoverTarget(pod.Name, mntPath, ti, mi)
			}
		}
	}

	return nil
}

func (p *PodDriver) recoverTarget(podName, sourcePath string, ti *targetItem, mi *mountItem) {
	switch ti.status {
	case targetStatusNotExist:
		klog.Errorf("pod %s target %s not exists, item count:%d", podName, ti.target, ti.count)
		if ti.count > 0 {
			// target exist in /proc/self/mountinfo file
			// refer to this case: local target exist, but source which target binded has beed deleted
			// if target is for pod subpath (volumeMount.subpath), this will cause user pod delete failed, so we help kubelet umount it
			if mi.podDeleted {
				p.umountTarget(ti.target, ti.count)
			}
		}

	case targetStatusMounted:
		// normal, most likely happen
		klog.V(6).Infof("pod %s target %s is normal mounted", podName, ti.target)

	case targetStatusNotMount:
		klog.V(5).Infof("pod %s target %s is not mounted", podName, ti.target)

	case targetStatusCorrupt:
		if ti.inconsistent {
			// source paths (found in /proc/self/mountinfo) which target binded is inconsistent
			// some unexpected things happened
			klog.Errorf("pod %s target %s, source inconsistent", podName, ti.target)
			break
		}
		if mi.podDeleted {
			klog.V(6).Infof("pod %s target %s, user pod has been deleted, don't do recovery", podName, ti.target)
			break
		}
		// if not umountTarget, mountinfo file will increase unlimited
		// if we umount all the target items, `mountPropagation` will lose efficacy
		p.umountTarget(ti.target, ti.count-1)
		if ti.subpath != "" {
			sourcePath += "/" + ti.subpath
			_, err := os.Stat(sourcePath)
			if err != nil {
				klog.Errorf("pod %s target %s, stat volPath:%s err:%v, don't do recovery", podName, ti.target, sourcePath, err)
				break
			}
		}
		klog.V(5).Infof("pod %s target %s recover volPath:%s", podName, ti.target, sourcePath)
		mountOption := []string{"bind"}
		if err := p.Mount(sourcePath, ti.target, "none", mountOption); err != nil {
			klog.Errorf("exec cmd: mount -o bind %s %s err:%v", sourcePath, ti.target, err)
		}

	case targetStatusUnexpect:
		klog.Errorf("pod %s target %s reslove err:%v", podName, ti.target, ti.err)
	}
}

func (p *PodDriver) umountTarget(target string, count int) {
	for i := 0; i < count; i++ {
		// ignore error
		p.Unmount(target)
	}
}

func doWithinTime(ctx context.Context, cmd *exec.Cmd, f func() error) (out string, err error) {
	doneCtx, cancel := context.WithTimeout(ctx, 1*time.Second)
	defer cancel()

	doneCh := make(chan error)
	go func() {
		if cmd != nil {
			outByte, e := cmd.CombinedOutput()
			out = string(outByte)
			doneCh <- e
		} else {
			doneCh <- f()
		}
	}()

	select {
	case <-doneCtx.Done():
		err = status.Error(codes.Internal, "context timeout")
		if cmd != nil {
			go func() {
				cmd.Process.Kill()
			}()
		}
		return
	case err = <-doneCh:
		return
	}
}<|MERGE_RESOLUTION|>--- conflicted
+++ resolved
@@ -154,16 +154,8 @@
 			return err
 		}
 	}
-<<<<<<< HEAD
 	if existTargets == 0 && pod.DeletionTimestamp == nil && !isSimple {
 		// if pod is created by csi controller, ignore it
-		// if there are no refs, delete it
-		klog.V(5).Infof("There are no refs in pod %s annotation, delete it", pod.Name)
-		if err := p.Client.DeletePod(pod); err != nil {
-			klog.Errorf("Delete pod %s error: %v", pod.Name, err)
-			return err
-=======
-	if existTargets == 0 && pod.DeletionTimestamp == nil {
 		if !util.ShouldDelay(pod, p.Client) {
 			// if there are no refs or after delay time, delete it
 			klog.V(5).Infof("There are no refs in pod %s annotation, delete it", pod.Name)
@@ -171,7 +163,6 @@
 				klog.Errorf("Delete pod %s error: %v", pod.Name, err)
 				return err
 			}
->>>>>>> 9999e15c
 		}
 		secretName := pod.Name
 		if _, err := p.Client.GetSecret(secretName, config.Namespace); err != nil {
