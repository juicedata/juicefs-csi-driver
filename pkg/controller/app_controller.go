--- conflicted
+++ resolved
@@ -99,13 +99,8 @@
 
 func (a *AppController) umountFuseSidecars(ctx context.Context, pod *corev1.Pod) (err error) {
 	for _, cn := range pod.Spec.Containers {
-<<<<<<< HEAD
-		if strings.Contains(cn.Name, config.MountContainerName) {
+		if strings.Contains(cn.Name, common.MountContainerName) {
 			if e := a.umountFuseSidecar(ctx, pod, cn); e != nil {
-=======
-		if strings.Contains(cn.Name, common.MountContainerName) {
-			if e := a.umountFuseSidecar(pod, cn); e != nil {
->>>>>>> 2be416ad
 				return e
 			}
 		}
@@ -126,13 +121,8 @@
 	}
 	cmd := fuseContainer.Lifecycle.PreStop.Exec.Command
 
-<<<<<<< HEAD
-	log.Info("exec cmd in container of pod", "command", cmd, "cnName", config.MountContainerName)
+	log.Info("exec cmd in container of pod", "command", cmd, "cnName", common.MountContainerName)
 	stdout, stderr, err := a.K8sClient.ExecuteInContainer(ctx, pod.Name, pod.Namespace, fuseContainer.Name, cmd)
-=======
-	log.Info("exec cmd in container of pod", "command", cmd, "cnName", common.MountContainerName)
-	stdout, stderr, err := a.K8sClient.ExecuteInContainer(pod.Name, pod.Namespace, fuseContainer.Name, cmd)
->>>>>>> 2be416ad
 	if err != nil {
 		if strings.Contains(stderr, "not mounted") ||
 			strings.Contains(stderr, "mountpoint not found") ||
@@ -151,13 +141,8 @@
 
 func (a *AppController) killFuseProcesss(ctx context.Context, pod *corev1.Pod) error {
 	for _, cn := range pod.Spec.Containers {
-<<<<<<< HEAD
-		if strings.Contains(cn.Name, config.MountContainerName) {
+		if strings.Contains(cn.Name, common.MountContainerName) {
 			if e := a.killFuseProcess(ctx, pod, cn); e != nil {
-=======
-		if strings.Contains(cn.Name, common.MountContainerName) {
-			if e := a.killFuseProcess(pod, cn); e != nil {
->>>>>>> 2be416ad
 				return e
 			}
 		}
@@ -171,13 +156,8 @@
 	}
 	log := klog.NewKlogr().WithName("app-ctrl").WithValues("pod", pod.Name, "namespace", pod.Namespace)
 	cmd := []string{"sh", "-c", "pkill mount.juicefs"}
-<<<<<<< HEAD
-	log.Info("exec cmd in container of pod", "command", cmd, "cnName", config.MountContainerName)
+	log.Info("exec cmd in container of pod", "command", cmd, "cnName", common.MountContainerName)
 	stdout, stderr, err := a.K8sClient.ExecuteInContainer(ctx, pod.Name, pod.Namespace, fuseContainer.Name, cmd)
-=======
-	log.Info("exec cmd in container of pod", "command", cmd, "cnName", common.MountContainerName)
-	stdout, stderr, err := a.K8sClient.ExecuteInContainer(pod.Name, pod.Namespace, fuseContainer.Name, cmd)
->>>>>>> 2be416ad
 	if err != nil {
 		return err
 	}
