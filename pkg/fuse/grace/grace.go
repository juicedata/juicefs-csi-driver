/*
 Copyright 2023 Juicedata Inc

 Licensed under the Apache License, Version 2.0 (the "License");
 you may not use this file except in compliance with the License.
 You may obtain a copy of the License at

     http://www.apache.org/licenses/LICENSE-2.0

 Unless required by applicable law or agreed to in writing, software
 distributed under the License is distributed on an "AS IS" BASIS,
 WITHOUT WARRANTIES OR CONDITIONS OF ANY KIND, either express or implied.
 See the License for the specific language governing permissions and
 limitations under the License.
*/

package grace

import (
	"bufio"
	"context"
	"fmt"
	"net"
	"os"
	"path"
	"strconv"
	"strings"
	"time"

	corev1 "k8s.io/api/core/v1"
	k8serrors "k8s.io/apimachinery/pkg/api/errors"
	metav1 "k8s.io/apimachinery/pkg/apis/meta/v1"
	"k8s.io/apimachinery/pkg/fields"
	"k8s.io/klog/v2"

	"github.com/juicedata/juicefs-csi-driver/pkg/common"
	"github.com/juicedata/juicefs-csi-driver/pkg/config"
	"github.com/juicedata/juicefs-csi-driver/pkg/fuse/passfd"
	"github.com/juicedata/juicefs-csi-driver/pkg/juicefs/mount/builder"
	k8s "github.com/juicedata/juicefs-csi-driver/pkg/k8sclient"
	"github.com/juicedata/juicefs-csi-driver/pkg/util"
	"github.com/juicedata/juicefs-csi-driver/pkg/util/resource"
)

var log = klog.NewKlogr().WithName("grace")

func ServeGfShutdown(addr string) error {
	_ = os.RemoveAll(addr)

	listener, err := net.Listen("unix", addr)
	if err != nil {
		log.Error(err, "error listening on socket")
		return err
	}

	log.Info("Serve gracefully shutdown is listening", "addr", addr)

	go func() {
		defer listener.Close()
		for {
			conn, err := listener.Accept()
			if err != nil {
				log.Error(err, "error accepting connection")
				continue
			}

			log.Info("Start to graceful shutdown")
			go handleShutdown(conn)
		}
	}()
	return nil
}

func handleShutdown(conn net.Conn) {
	defer conn.Close()

	buf := make([]byte, 1024)
	n, err := conn.Read(buf)
	if err != nil {
		log.Error(err, "error reading from connection")
		return
	}

	message := string(buf[:n])

	var recreate bool
	ss := strings.Split(message, " ")
	name := ss[0]
	if len(ss) == 2 {
		recreate = true
	}

	log.V(1).Info("Received shutdown message", "message", message)

	if name == "BATCH" {
		ctx, cancel := context.WithTimeout(context.TODO(), 120*time.Minute)
		defer cancel()
		globalBatchUpgrade.BatchUpgrade(ctx, conn, recreate)
		return
	} else {
		client, err := k8s.NewClient()
		if err != nil {
			log.Error(err, "failed to create k8s client")
			return
		}
		ctx, cancel := context.WithTimeout(context.TODO(), 30*time.Minute)
		defer cancel()
		SinglePodUpgrade(ctx, client, name, recreate, conn)
	}
}

func SinglePodUpgrade(ctx context.Context, client *k8s.K8sClient, name string, recreate bool, conn net.Conn) {
	pu, err := NewPodUpgrade(ctx, client, name, recreate, conn)
	if err != nil {
		log.Error(err, "failed to create pod upgrade")
		return
	}
	if globalBatchUpgrade.status == batchUpgradeRunning {
		sendMessage(conn, "FAIL batch upgrade is running, please try again later")
		return
	}

	if ok := pu.canUpgrade(); !ok {
		if !recreate {
			sendMessage(conn, fmt.Sprintf("FAIL mount pod now do not support binary upgrade, image: %s", pu.pod.Spec.Containers[0].Image))
		} else {
			sendMessage(conn, fmt.Sprintf("FAIL mount pod now do not support recreate upgrade, image: %s", pu.pod.Spec.Containers[0].Image))
		}
		return
	}

	if err := pu.gracefulShutdown(ctx, conn); err != nil {
		log.Error(err, "graceful shutdown error")
		return
	}
}

type PodUpgrade struct {
	client     *k8s.K8sClient
	pod        *corev1.Pod
	recreate   bool
	ce         bool
	hashVal    string
	newVersion string
	status     podUpgradeStatus
}

type podUpgradeStatus string

const (
	podUpgradeSuccess podUpgradeStatus = "success"
	podUpgradeFail    podUpgradeStatus = "fail"
)

func NewPodUpgrade(ctx context.Context, client *k8s.K8sClient, name string, recreate bool, conn net.Conn) (*PodUpgrade, error) {
	mountPod, err := client.GetPod(ctx, name, config.Namespace)
	if err != nil {
		sendMessage(conn, "FAIL get pod")
		log.Error(err, "get pod error", "name", name)
		return nil, err
	}
	if mountPod.Spec.NodeName != config.NodeName {
		sendMessage(conn, "FAIL pod is not on node")
		return nil, err
	}
	ce := util.ContainSubString(mountPod.Spec.Containers[0].Command, "metaurl")
	hashVal := mountPod.Labels[common.PodJuiceHashLabelKey]
	if hashVal == "" {
		log.Info("pod has no hash label")
		return nil, err
	}
	log.V(1).Info("get hash val from pod", "pod", mountPod.Name, "hash", hashVal)
	pu := &PodUpgrade{
		client:   client,
		pod:      mountPod,
		recreate: recreate,
		ce:       ce,
		hashVal:  hashVal,
	}
	return pu, nil
}

func (p *PodUpgrade) canUpgrade() bool {
	// check mount pod now support upgrade or not
	if !p.recreate && !util.ImageSupportBinary(p.pod.Spec.Containers[0].Image) {
		log.Info("mount pod now do not support smooth binary upgrade")
		return false
	}
	if p.recreate && !util.SupportFusePass(p.pod.Spec.Containers[0].Image) {
		log.Info("mount pod now do not support recreate smooth upgrade")
		return false
	}

	return true
}

func (p *PodUpgrade) gracefulShutdown(ctx context.Context, conn net.Conn) error {
	lock := config.GetPodLock(p.hashVal)
	err := func() error {
		lock.Lock()
		defer lock.Unlock()
		var jfsConf *util.JuiceConf
		var err error

		if jfsConf, err = p.prepareShutdown(ctx, conn); err != nil {
			sendMessage(conn, "FAIL "+err.Error())
			p.status = podUpgradeFail
			return err
		}

		if err := p.sighup(ctx, conn, jfsConf); err != nil {
			sendMessage(conn, "FAIL "+err.Error())
			p.status = podUpgradeFail
			return err
		}
		return nil
	}()
	if err != nil {
		return err
	}

	if p.recreate {
		p.waitForUpgrade(ctx, conn)
	}
	return nil
}

func (p *PodUpgrade) sighup(ctx context.Context, conn net.Conn, jfsConf *util.JuiceConf) error {
	// send SIGHUP to mount pod
	log.Info("kill -s SIGHUP", "pid", jfsConf.Pid, "pod", p.pod.Name)
	sendMessage(conn, "send SIGHUP to mount pod")
	if stdout, stderr, err := p.client.ExecuteInContainer(
		ctx,
		p.pod.Name,
		p.pod.Namespace,
		common.MountContainerName,
		[]string{"kill", "-s", "SIGHUP", strconv.Itoa(jfsConf.Pid)},
	); err != nil {
		log.V(1).Info("kill -s SIGHUP", "pid", jfsConf.Pid, "stdout", stdout, "stderr", stderr, "error", err)
		sendMessage(conn, fmt.Sprintf("FAIL to send SIGHUP to mount pod: %v", err))
		p.status = podUpgradeFail
		return err
	}
	upgradeEvtMsg := fmt.Sprintf("Upgrade binary in [%s] to %s in %s", p.pod.Name, p.newVersion, common.MountContainerName)
	if p.recreate {
		upgradeEvtMsg = "Upgrade pod with recreating"
		sendMessage(conn, upgradeEvtMsg)
	} else {
		sendMessage(conn, "SUCCESS "+upgradeEvtMsg)
		p.status = podUpgradeSuccess
	}
	if err := p.client.CreateEvent(ctx, *p.pod, corev1.EventTypeNormal, "Upgrade", upgradeEvtMsg); err != nil {
		log.Error(err, "fail to create event")
	}
	return nil
}

func (p *PodUpgrade) prepareShutdown(ctx context.Context, conn net.Conn) (*util.JuiceConf, error) {
	mntPath, _, err := util.GetMountPathOfPod(*p.pod)
	if err != nil {
		return nil, err
	}

	hashVal := p.pod.Labels[common.PodJuiceHashLabelKey]

	// get pid and sid from <mountpoint>/.config
	msg := "get pid from config"
	sendMessage(conn, msg)
	log.V(1).Info(msg, "path", mntPath, "pod", p.pod.Name)
	var conf []byte
	err = util.DoWithTimeout(ctx, 2*time.Second, func() error {
		conf, err = os.ReadFile(path.Join(mntPath, ".config"))
		return err
	})
	jfsConf, err := util.ParseConfig(conf)
	if err != nil {
		return nil, err
	}
	sendMessage(conn, fmt.Sprintf("pid in mount pod: %d", jfsConf.Pid))

	cJob, err := builder.NewCanaryJob(ctx, p.client, p.pod, p.recreate)
	if err != nil {
		return nil, err
	}
	sendMessage(conn, fmt.Sprintf("create canary job %s", cJob.Name))
	if _, err := p.client.CreateJob(ctx, cJob); err != nil && !k8serrors.IsAlreadyExists(err) {
		log.Error(err, "create canary pod error", "name", p.pod.Name)
		return nil, err
	}

	sendMessage(conn, "wait for canary job completed")
	if err := resource.WaitForJobComplete(ctx, p.client, cJob.Name, 5*time.Minute); err != nil {
		log.Error(err, "canary job is not complete, delete it.", "job", cJob.Name)
		_ = p.client.DeleteJob(ctx, cJob.Name, cJob.Namespace)
		return nil, err
	}

	sendMessage(conn, fmt.Sprintf("new image: %s", cJob.Spec.Template.Spec.Containers[0].Image))

	if p.recreate {
		// set fuse fd to -1 in mount pod

		// update sid
		if p.ce {
			passfd.GlobalFds.UpdateSid(hashVal, jfsConf.Meta.Sid)
			log.V(1).Info("update sid", "mountPod", p.pod.Name, "sid", jfsConf.Meta.Sid)
			sendMessage(conn, fmt.Sprintf("sid in mount pod: %d", jfsConf.Meta.Sid))
		}

		// close fuse fd in mount pod
		commPath, err := resource.GetCommPath("/tmp", *p.pod)
		if err != nil {
			return nil, err
		}
		msg = "close fuse fd in mount pod"
		sendMessage(conn, msg)
		fuseFd, _ := passfd.GetFuseFd(commPath, true)
		for i := 0; i < 100 && fuseFd < 0; i++ {
			time.Sleep(time.Millisecond * 100)
			fuseFd, _ = passfd.GetFuseFd(commPath, true)
		}
		if fuseFd < 0 {
			return nil, fmt.Errorf("fail to recv FUSE fd from %s", commPath)
		}
		log.Info("recv FUSE fd", "fd", fuseFd)
	} else {
		// upgrade binary
		msg = "upgrade binary to mount pod"
		log.V(1).Info(msg, "pod", p.pod.Name)
		sendMessage(conn, msg)
		if err := p.uploadBinary(ctx); err != nil {
			return nil, err
		}
	}
	return jfsConf, nil
}

func (p *PodUpgrade) waitForUpgrade(ctx context.Context, conn net.Conn) {
	sendMessage(conn, "wait for upgrade...")
	hashVal := p.pod.Labels[common.PodJuiceHashLabelKey]
	if hashVal == "" {
		return
	}
	t := time.NewTicker(1 * time.Second)
	defer t.Stop()
	ctx, cancel := context.WithTimeout(ctx, 30*time.Second)
	defer cancel()
	reportDeleted := false
	for {
		select {
		case <-t.C:
			po, err := p.client.GetPod(ctx, p.pod.Name, p.pod.Namespace)
			if err != nil && !k8serrors.IsNotFound(err) {
				log.Error(err, "get pod error", "pod", p.pod.Name)
				sendMessage(conn, fmt.Sprintf("WARNING get pod error: %v", err))
				continue
			}
			if po != nil {
				if resource.IsPodComplete(po) {
					sendMessage(conn, fmt.Sprintf("Mount pod %s received signal and completed", p.pod.Name))
				}
			} else if !reportDeleted {
				sendMessage(conn, fmt.Sprintf("Mount pod %s is deleted", p.pod.Name))
				reportDeleted = true
			}
			labelSelector := &metav1.LabelSelector{MatchLabels: map[string]string{
				common.PodTypeKey:           common.PodTypeValue,
				common.PodJuiceHashLabelKey: hashVal,
			}}
			fieldSelector := &fields.Set{"spec.nodeName": config.NodeName}
			pods, err := p.client.ListPod(ctx, config.Namespace, labelSelector, fieldSelector)
			if err != nil {
				log.Error(err, "List pod error")
				sendMessage(conn, fmt.Sprintf("WARNING list pod error: %v", err))
				continue
			}
			for _, po := range pods {
				if po.DeletionTimestamp == nil && !resource.IsPodComplete(&po) && po.Name != p.pod.Name {
					if resource.IsPodReady(&po) {
						sendMessage(conn, fmt.Sprintf("SUCCESS Upgrade mount pod [%s] and recreate one: %s", p.pod.Name, po.Name))
						p.status = podUpgradeSuccess
						return
					} else {
						sendMessage(conn, fmt.Sprintf("Wait for new mount pod ready: %s", po.Name))
					}
				}
			}
		case <-ctx.Done():
<<<<<<< HEAD
			sendMessage(conn, fmt.Sprintf("FAIL Upgrade mount pod [%s] timeout", p.pod.Name))
			p.status = podUpgradeFail
=======
			sendMessage(conn, "FAIL node may be busy, upgrade mount pod timeout, please check it later manually.")
>>>>>>> 0c2d1691
			return
		}
	}
}

func (p *PodUpgrade) uploadBinary(ctx context.Context) error {
	if p.ce {
		stdout, stderr, err := p.client.ExecuteInContainer(
			ctx,
			p.pod.Name,
			p.pod.Namespace,
			common.MountContainerName,
			[]string{"sh", "-c", "rm -rf /usr/local/bin/juicefs && mv /tmp/juicefs /usr/local/bin/juicefs"},
		)
		if err != nil {
			log.Error(err, "upload binary error", "pod", p.pod.Name, "stdout", stdout, "stderr", stderr)
			return err
		}
		return nil
	}

	stdout, stderr, err := p.client.ExecuteInContainer(
		ctx,
		p.pod.Name,
		p.pod.Namespace,
		common.MountContainerName,
		[]string{"sh", "-c", "rm -rf /usr/bin/juicefs && mv /tmp/juicefs /usr/bin/juicefs  && rm -rf /usr/local/juicefs/mount/jfsmount && mv /tmp/jfsmount /usr/local/juicefs/mount/jfsmount"},
	)
	if err != nil {
		log.Error(err, "upload binary error", "pod", p.pod.Name, "stdout", stdout, "stderr", stderr)
		return err
	}
	return nil

}

func TriggerShutdown(socketPath string, name string, recreate bool) error {
	conn, err := net.Dial("unix", socketPath)
	if err != nil {
		log.Error(err, "error connecting to socket")
		return err
	}
	defer conn.Close()

	message := name
	if recreate {
		message = fmt.Sprintf("%s RECREATE", name)
	}

	_, err = conn.Write([]byte(message))
	if err != nil {
		log.Error(err, "error sending message")
		return err
	}
	log.Info("trigger gracefully shutdown successfully", "name", name)

	scanner := bufio.NewScanner(conn)
	for scanner.Scan() {
		message = scanner.Text()
		log.Info(message)
		if strings.HasPrefix(message, "SUCCESS") || strings.HasPrefix(message, "FAIL") {
			break
		}
	}

	return scanner.Err()
}

func sendMessage(conn net.Conn, message string) {
	_, err := conn.Write([]byte(message + "\n"))
	if err != nil {
		log.V(1).Info("error sending message", "message", message, "error", err)
	}
}<|MERGE_RESOLUTION|>--- conflicted
+++ resolved
@@ -386,12 +386,8 @@
 				}
 			}
 		case <-ctx.Done():
-<<<<<<< HEAD
-			sendMessage(conn, fmt.Sprintf("FAIL Upgrade mount pod [%s] timeout", p.pod.Name))
+			sendMessage(conn, "FAIL node may be busy, upgrade mount pod timeout, please check it later manually.")
 			p.status = podUpgradeFail
-=======
-			sendMessage(conn, "FAIL node may be busy, upgrade mount pod timeout, please check it later manually.")
->>>>>>> 0c2d1691
 			return
 		}
 	}
