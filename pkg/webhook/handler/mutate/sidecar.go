--- conflicted
+++ resolved
@@ -46,11 +46,7 @@
 
 var _ Mutate = &SidecarMutate{}
 
-<<<<<<< HEAD
-func NewSidecarMutate(client *k8sclient.K8sClient, jfs juicefs.Interface, serverless bool, pair []volconf.PVPair) Mutate {
-=======
-func NewSidecarMutate(client *k8sclient.K8sClient, jfs juicefs.Interface, pair []util.PVPair) Mutate {
->>>>>>> eb067a3b
+func NewSidecarMutate(client *k8sclient.K8sClient, jfs juicefs.Interface, serverless bool, pair []util.PVPair) Mutate {
 	return &SidecarMutate{
 		Client:     client,
 		juicefs:    jfs,
@@ -223,12 +219,7 @@
 	pod.Spec.InitContainers = append([]corev1.Container{container}, pod.Spec.InitContainers...)
 }
 
-<<<<<<< HEAD
-func (s *SidecarMutate) injectVolume(pod *corev1.Pod, build builder.SidecarInterface, volumes []corev1.Volume, mountPath string, pair volconf.PVPair) {
-=======
-func (s *SidecarMutate) injectVolume(pod *corev1.Pod, volumes []corev1.Volume, mountPath string, pair util.PVPair) {
-	hostMount := filepath.Join(config.MountPointPath, mountPath, s.jfsSetting.SubPath)
->>>>>>> eb067a3b
+func (s *SidecarMutate) injectVolume(pod *corev1.Pod, build builder.SidecarInterface, volumes []corev1.Volume, mountPath string, pair util.PVPair) {
 	mountedVolume := []corev1.Volume{}
 	podVolumes := make(map[string]bool)
 	for _, volume := range pod.Spec.Volumes {
