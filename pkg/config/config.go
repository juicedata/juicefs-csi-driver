/*
Copyright 2021 Juicedata Inc

Licensed under the Apache License, Version 2.0 (the "License");
you may not use this file except in compliance with the License.
You may obtain a copy of the License at

    http://www.apache.org/licenses/LICENSE-2.0

Unless required by applicable law or agreed to in writing, software
distributed under the License is distributed on an "AS IS" BASIS,
WITHOUT WARRANTIES OR CONDITIONS OF ANY KIND, either express or implied.
See the License for the specific language governing permissions and
limitations under the License.
*/

package config

import (
	"hash/fnv"
	"sync"

	corev1 "k8s.io/api/core/v1"
)

var (
	NodeName              = ""
	Namespace             = ""
	PodName               = ""
	PodServiceAccountName = ""
	MountImage            = ""
	MountLabels           = ""
	HostIp                = ""
	KubeletPort           = ""

	CSINodePod = corev1.Pod{}

	MountPointPath       = "/var/lib/juicefs/volume"
	JFSConfigPath        = "/var/lib/juicefs/config"
	JFSMountPriorityName = "system-node-critical"

	PodMountBase = "/jfs"
	MountBase    = "/var/lib/jfs"
	FsType       = "juicefs"
	CliPath      = "/usr/bin/juicefs"
	CeCliPath    = "/usr/local/bin/juicefs"
	CeMountPath  = "/bin/mount.juicefs"
	JfsMountPath = "/sbin/mount.juicefs"

	ReconcilerInterval = 5
)

const (
	PodTypeKey   = "app.kubernetes.io/name"
	PodTypeValue = "juicefs-mount"
	Finalizer    = "juicefs.com/finalizer"

<<<<<<< HEAD
	PodSimpleAnnotationKey = "juicefs-csi-simple"

=======
	// config in pv
>>>>>>> 9999e15c
	mountPodCpuLimitKey    = "juicefs/mount-cpu-limit"
	mountPodMemLimitKey    = "juicefs/mount-memory-limit"
	mountPodCpuRequestKey  = "juicefs/mount-cpu-request"
	mountPodMemRequestKey  = "juicefs/mount-memory-request"
	mountPodLabelKey       = "juicefs/mount-labels"
	mountPodAnnotationKey  = "juicefs/mount-annotations"
	mountPodServiceAccount = "juicefs/mount-service-account"
	deleteDelay            = "juicefs/mount-delete-delay"

	// DeleteDelayTimeKey mount pod annotation
	DeleteDelayTimeKey = "juicefs-delete-delay"
	DeleteDelayAtKey   = "juicefs-delete-at"
)

var PodLocks [1024]sync.Mutex

func GetPodLock(podName string) *sync.Mutex {
	h := fnv.New32a()
	h.Write([]byte(podName))
	index := int(h.Sum32())
	return &PodLocks[index%1024]
}<|MERGE_RESOLUTION|>--- conflicted
+++ resolved
@@ -55,12 +55,9 @@
 	PodTypeValue = "juicefs-mount"
 	Finalizer    = "juicefs.com/finalizer"
 
-<<<<<<< HEAD
 	PodSimpleAnnotationKey = "juicefs-csi-simple"
 
-=======
 	// config in pv
->>>>>>> 9999e15c
 	mountPodCpuLimitKey    = "juicefs/mount-cpu-limit"
 	mountPodMemLimitKey    = "juicefs/mount-memory-limit"
 	mountPodCpuRequestKey  = "juicefs/mount-cpu-request"
