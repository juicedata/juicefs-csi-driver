--- conflicted
+++ resolved
@@ -13,7 +13,6 @@
     # If pvcSelector isn't set, the patch will be applied to all PVCs
     # Variable templates are supported, e.g.  ${MOUNT_POINT}, ${SUB_PATH}, ${VOLUME_ID}
     mountPodPatch:
-<<<<<<< HEAD
       # - lifecycle:
       #      preStop:
       #       exec:
@@ -23,17 +22,6 @@
       #         - +e
       #         - umount -l ${MOUNT_POINT}; rmdir ${MOUNT_POINT}; exit 0
     
-=======
-      - lifecycle:
-          preStop:
-            exec:
-              command:
-              - sh
-              - -c
-              - +e
-              - umount -l ${MOUNT_POINT}; rmdir ${MOUNT_POINT}; exit 0
-
->>>>>>> f9a87fce
       # Example configurations:
       # - pvcSelector:
       #     matchLabels:
