#speed up the build process by useing an image with a pre-built juicefs binary.
FROM gcr.io/cpln-build/juicefs:1543127132-a0cd88ee as juicefs

FROM golang:1.22-bookworm AS csi-builder
ARG GOPROXY
ARG TARGETARCH

WORKDIR /workspace
COPY --from=project **/*.go ./
COPY --from=project cmd ./cmd
COPY --from=project pkg ./pkg
COPY --from=project go.mod .
COPY --from=project go.sum .
COPY --from=project .git .
COPY --from=project Makefile .
ENV GOPROXY=${GOPROXY:-https://proxy.golang.org}
RUN make

FROM golang:1.20-buster AS juicefs-builder
ARG GOPROXY
ARG TARGETARCH
ARG JUICEFS_REPO_URL=https://github.com/juicedata/juicefs
ARG JUICEFS_REPO_BRANCH=main
ARG JUICEFS_REPO_REF=${JUICEFS_REPO_BRANCH}

RUN bash -c "if [[ '${TARGETARCH}' == amd64 ]]; then mkdir -p /home/travis/.m2 && \
    wget -O /home/travis/.m2/foundationdb-clients_6.3.23-1_${TARGETARCH}.deb https://github.com/apple/foundationdb/releases/download/6.3.23/foundationdb-clients_6.3.23-1_${TARGETARCH}.deb && \
    dpkg -i /home/travis/.m2/foundationdb-clients_6.3.23-1_${TARGETARCH}.deb && \
    wget -O - https://download.gluster.org/pub/gluster/glusterfs/10/rsa.pub | apt-key add - && \
    echo deb [arch=${TARGETARCH}] https://download.gluster.org/pub/gluster/glusterfs/10/LATEST/Debian/buster/${TARGETARCH}/apt buster main > /etc/apt/sources.list.d/gluster.list && \
    wget -q -O- 'https://download.ceph.com/keys/release.asc' | apt-key add - && \
    echo deb https://download.ceph.com/debian-16.2.15/ buster main | tee /etc/apt/sources.list.d/ceph.list && \
    apt-get update && apt-get install -y uuid-dev libglusterfs-dev glusterfs-common librados2 librados-dev upx-ucl; fi"
WORKDIR /workspace
RUN apt-get update && apt-get install -y musl-tools
<<<<<<< HEAD
RUN make
=======
# build juicefs
RUN cd /workspace && git clone --branch=$JUICEFS_REPO_BRANCH $JUICEFS_REPO_URL && \
    cd juicefs && git checkout $JUICEFS_REPO_REF && \
    bash -c "if [[ ${TARGETARCH} == amd64 ]]; then make juicefs.all && mv juicefs.all juicefs; else make juicefs; fi"
>>>>>>> a2b012fc

FROM python:3.8-slim-buster

ARG TARGETARCH
ARG JFSCHAN
ARG JUICEFS_CE_MOUNT_IMAGE
ARG JUICEFS_EE_MOUNT_IMAGE

WORKDIR /app

ENV JUICEFS_CLI=/usr/bin/juicefs
ENV JFS_MOUNT_PATH=/usr/local/juicefs/mount/jfsmount
ENV JFSCHAN=${JFSCHAN}
ENV JUICEFS_CE_MOUNT_IMAGE=${JUICEFS_CE_MOUNT_IMAGE}
ENV JUICEFS_EE_MOUNT_IMAGE=${JUICEFS_EE_MOUNT_IMAGE}

ADD https://github.com/krallin/tini/releases/download/v0.19.0/tini-${TARGETARCH} /tini
RUN chmod +x /tini

RUN apt update && \
    bash -c "if [[ ${TARGETARCH} == amd64 ]]; then apt install -y software-properties-common wget gnupg gnupg2 && mkdir -p /home/travis/.m2 && \
    wget -O /home/travis/.m2/foundationdb-clients_6.3.23-1_${TARGETARCH}.deb https://github.com/apple/foundationdb/releases/download/6.3.23/foundationdb-clients_6.3.23-1_${TARGETARCH}.deb && \
    dpkg -i /home/travis/.m2/foundationdb-clients_6.3.23-1_${TARGETARCH}.deb && \
    wget -O - https://download.gluster.org/pub/gluster/glusterfs/10/rsa.pub | apt-key add - && \
    echo deb [arch=${TARGETARCH}] https://download.gluster.org/pub/gluster/glusterfs/10/LATEST/Debian/buster/${TARGETARCH}/apt buster main > /etc/apt/sources.list.d/gluster.list && \
    wget -q -O- 'https://download.ceph.com/keys/release.asc' | apt-key add - && \
<<<<<<< HEAD
    echo deb https://download.ceph.com/debian-16.1.0/ buster main | tee /etc/apt/sources.list.d/ceph.list && \
=======
    echo deb https://download.ceph.com/debian-16.2.15/ buster main | tee /etc/apt/sources.list.d/ceph.list && \
>>>>>>> a2b012fc
    apt-get update && apt-get install -y uuid-dev libglusterfs-dev glusterfs-common librados2 librados-dev; fi"

RUN apt-get update && apt-get install -y curl fuse procps iputils-ping strace iproute2 net-tools tcpdump lsof && \
    rm -rf /var/cache/apt/* && mkdir -p /root/.juicefs && \
    ln -s /usr/local/bin/python /usr/bin/python && \
    mkdir /root/.acl && cp /etc/passwd /root/.acl/passwd && cp /etc/group /root/.acl/group && \
    ln -sf /root/.acl/passwd /etc/passwd && ln -sf /root/.acl/group  /etc/group

RUN jfs_mount_path=${JFS_MOUNT_PATH} && \
    bash -c "if [[ '${JFSCHAN}' == beta ]]; then curl -sSL https://static.juicefs.com/release/bin_pkgs/beta_full.tar.gz | tar -xz; jfs_mount_path=${JFS_MOUNT_PATH}.beta; \
    else curl -sSL https://static.juicefs.com/release/bin_pkgs/latest_stable_full.tar.gz | tar -xz; fi;" && \
    bash -c "mkdir -p /usr/local/juicefs/mount; if [[ '${TARGETARCH}' == amd64 ]]; then cp Linux/mount.ceph $jfs_mount_path; else cp Linux/mount.aarch64 $jfs_mount_path; fi;" && \
    chmod +x ${jfs_mount_path} && cp juicefs.py ${JUICEFS_CLI} && chmod +x ${JUICEFS_CLI}

<<<<<<< HEAD
COPY --from=builder /workspace/bin/juicefs-csi-driver /usr/local/bin/
COPY --from=juicefs /usr/local/bin/juicefs /usr/local/bin/
=======
COPY --from=csi-builder /workspace/bin/juicefs-csi-driver /usr/local/bin/
COPY --from=juicefs-builder /workspace/juicefs/juicefs /usr/local/bin/
>>>>>>> a2b012fc

RUN ln -s /usr/local/bin/juicefs /bin/mount.juicefs

RUN /usr/bin/juicefs version && /usr/local/bin/juicefs --version

ENTRYPOINT ["/tini", "-g", "--", "juicefs-csi-driver"]<|MERGE_RESOLUTION|>--- conflicted
+++ resolved
@@ -33,14 +33,10 @@
     apt-get update && apt-get install -y uuid-dev libglusterfs-dev glusterfs-common librados2 librados-dev upx-ucl; fi"
 WORKDIR /workspace
 RUN apt-get update && apt-get install -y musl-tools
-<<<<<<< HEAD
-RUN make
-=======
 # build juicefs
 RUN cd /workspace && git clone --branch=$JUICEFS_REPO_BRANCH $JUICEFS_REPO_URL && \
     cd juicefs && git checkout $JUICEFS_REPO_REF && \
     bash -c "if [[ ${TARGETARCH} == amd64 ]]; then make juicefs.all && mv juicefs.all juicefs; else make juicefs; fi"
->>>>>>> a2b012fc
 
 FROM python:3.8-slim-buster
 
@@ -67,11 +63,7 @@
     wget -O - https://download.gluster.org/pub/gluster/glusterfs/10/rsa.pub | apt-key add - && \
     echo deb [arch=${TARGETARCH}] https://download.gluster.org/pub/gluster/glusterfs/10/LATEST/Debian/buster/${TARGETARCH}/apt buster main > /etc/apt/sources.list.d/gluster.list && \
     wget -q -O- 'https://download.ceph.com/keys/release.asc' | apt-key add - && \
-<<<<<<< HEAD
-    echo deb https://download.ceph.com/debian-16.1.0/ buster main | tee /etc/apt/sources.list.d/ceph.list && \
-=======
     echo deb https://download.ceph.com/debian-16.2.15/ buster main | tee /etc/apt/sources.list.d/ceph.list && \
->>>>>>> a2b012fc
     apt-get update && apt-get install -y uuid-dev libglusterfs-dev glusterfs-common librados2 librados-dev; fi"
 
 RUN apt-get update && apt-get install -y curl fuse procps iputils-ping strace iproute2 net-tools tcpdump lsof && \
@@ -86,13 +78,8 @@
     bash -c "mkdir -p /usr/local/juicefs/mount; if [[ '${TARGETARCH}' == amd64 ]]; then cp Linux/mount.ceph $jfs_mount_path; else cp Linux/mount.aarch64 $jfs_mount_path; fi;" && \
     chmod +x ${jfs_mount_path} && cp juicefs.py ${JUICEFS_CLI} && chmod +x ${JUICEFS_CLI}
 
-<<<<<<< HEAD
-COPY --from=builder /workspace/bin/juicefs-csi-driver /usr/local/bin/
+COPY --from=csi-builder /workspace/bin/juicefs-csi-driver /usr/local/bin/
 COPY --from=juicefs /usr/local/bin/juicefs /usr/local/bin/
-=======
-COPY --from=csi-builder /workspace/bin/juicefs-csi-driver /usr/local/bin/
-COPY --from=juicefs-builder /workspace/juicefs/juicefs /usr/local/bin/
->>>>>>> a2b012fc
 
 RUN ln -s /usr/local/bin/juicefs /bin/mount.juicefs
 
