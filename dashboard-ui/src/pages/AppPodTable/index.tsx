/*
 Copyright 2023 Juicedata Inc

 Licensed under the Apache License, Version 2.0 (the "License");
 you may not use this file except in compliance with the License.
 You may obtain a copy of the License at

     http://www.apache.org/licenses/LICENSE-2.0

 Unless required by applicable law or agreed to in writing, software
 distributed under the License is distributed on an "AS IS" BASIS,
 WITHOUT WARRANTIES OR CONDITIONS OF ANY KIND, either express or implied.
 See the License for the specific language governing permissions and
 limitations under the License.
 */

import {
    ActionType,
    PageContainer,
    ProColumns,
    ProTable,
} from '@ant-design/pro-components';
import {Button, Tooltip} from 'antd';
import React, {useRef, useState} from 'react';
import {Pod, listAppPods, podStatus} from '@/services/pod';
import {Link} from 'umi';
import {Badge} from 'antd/lib';
import {PodStatusEnum} from "@/services/common";
import {AlertTwoTone} from "@ant-design/icons";
<<<<<<< HEAD
=======
import {getPodStatusBadge, getPVStatusBadge} from "@/pages/utils";
>>>>>>> 4db4c081

const AppPodTable: React.FC<unknown> = () => {
    const [createModalVisible, handleModalVisible] = useState<boolean>(false);
    const actionRef = useRef<ActionType>();
    const [selectedRowsState, setSelectedRows] = useState<Pod[]>([]);
    const columns: ProColumns<Pod>[] = [
        {
            title: '名称',
            disable: true,
            key: 'name',
            formItemProps: {
                rules: [
                    {
                        required: true,
                        message: '名称为必填项',
                    },
                ],
            },
            render: (_, pod) => {
                if (pod.failedReason === "") {
                    return (
                        <Link to={`/pod/${pod.metadata?.namespace}/${pod.metadata?.name}`}>
                            {pod.metadata?.name}
                        </Link>
                    )
                }
                return (
                    <div>
                        <Tooltip title={pod.failedReason}>
                            <AlertTwoTone twoToneColor='#cf1322'/>
                        </Tooltip>
                        <Link to={`/pod/${pod.metadata?.namespace}/${pod.metadata?.name}`}>
                            {pod.metadata?.name}
                        </Link>
                    </div>
                )
            },
        },
        {
            title: '命名空间',
            key: 'namespace',
            dataIndex: ['metadata', 'namespace'],
        },
        {
            title: 'PV',
            key: 'pv',
            render: (_, pod) => {
                if (!pod.pvs || pod.pvs.length == 0) {
                    return <span>无</span>
                } else if (pod.pvs.length == 1) {
                    const pv = pod.pvs[0]
                    return (
                        <Badge color={getPVStatusBadge(pv)} text={
                            <Link to={`/pv/${pv.metadata?.name}`}>
                                {pv.metadata?.name}
                            </Link>
                        }/>
                    )
                } else {
                    return (
                        <div>
                            {pod.pvs.map((key) => (
                                <div>
                                    <Badge color={getPVStatusBadge(key)} text={
                                        <Link to={`/pv/${key.metadata?.name}`}>
                                            {key.metadata?.name}
                                        </Link>
                                    }/>
                                    <br/>
                                </div>
                            ))}
                        </div>
                    )
                }
            }
        },
        {
            title: 'Mount Pods',
            key: 'mountPod',
            render: (_, pod) => {
                if (!pod.mountPods || pod.mountPods.length == 0) {
                    return <span>无</span>
                } else if (pod.mountPods.length == 1) {
                    const mountPod = pod.mountPods[0]
                    if (mountPod === undefined) {
                        return
                    }
                    return (
<<<<<<< HEAD
                        <Badge color={getPodStatusBadge(mountPod)} text={
                            <Link to={`/mountpod/${mountPod?.metadata?.namespace}/${mountPod?.metadata?.name}/`}>
=======
                        <Badge color={getPodStatusBadge(podStatus(mountPod) || "")} text={
                            <Link to={`/pod/${mountPod?.metadata?.namespace}/${mountPod?.metadata?.name}/`}>
>>>>>>> 4db4c081
                                {mountPod?.metadata?.name}
                            </Link>
                        }/>
                    )
                } else {
                    return (
                        <div>
                            {pod.mountPods.map((mountPod) => (
                                <div>
                                    <Badge color={getPodStatusBadge(podStatus(mountPod) || "")} text={
                                        <Link
                                            to={`/pod/${mountPod.metadata?.namespace}/${mountPod.metadata?.name}/`}>
                                            {mountPod?.metadata?.name}
                                        </Link>
                                    }/>
                                    <br/>
                                </div>
                            ))}
                        </div>
                    )
                }
            }
        },
        {
            title: '状态',
            disable: true,
            search: false,
            filters: true,
            onFilter: true,
            key: 'finalStatus',
            dataIndex: ['finalStatus'],
            valueType: 'select',
            valueEnum: PodStatusEnum,
        },
        {
            title: '创建时间',
            key: 'time',
            sorter: 'time',
            defaultSortOrder: 'descend',
            sortDirections: ['descend', 'ascend'],
            search: false,
            render: (_, pod) => (
                <span>{
                    (new Date(pod.metadata?.creationTimestamp || "")).toLocaleDateString("en-US", {
                        hour: "2-digit",
                        minute: "2-digit",
                        second: "2-digit"
                    })
                }</span>
            ),
        },
        {
            title: 'CSI Node',
            key: 'csiNode',
            render: (_, pod) => {
                if (!pod.csiNode) {
                    return "-"
                }
                return (
                    <Badge color={getPodStatusBadge(podStatus(pod.csiNode) || "")} text={
                        <Link to={`/pod/${pod.csiNode.metadata?.namespace}/${pod.csiNode.metadata?.name}/`}>
                            {pod.csiNode.metadata?.name}
                        </Link>
                    }/>
                )
            },
        },
    ];
    return (
        <PageContainer
            header={{
                title: '应用 Pod 管理',
            }}
        >
            <ProTable<Pod>
                headerTitle="Pod 列表"
                tooltip="此列表只显示使用了 JuiceFS CSI 的 Pod"
                actionRef={actionRef}
                rowKey={(record) => record.metadata?.uid!}
                search={{
                    labelWidth: 120,
                }}
                toolBarRender={() => [
                    <Button
                        key="1"
                        type="primary"
                        onClick={() => handleModalVisible(true)}
                        hidden={true}
                    >
                        新建
                    </Button>,
                ]}
                request={async (params, sort, filter) => {
                    const {pods, success, total} = await listAppPods({
                        ...params,
                        sort,
                        filter,
                    });
                    return {
                        data: pods || [],
                        success,
                        total,
                    };
                }}
                columns={columns}
                rowSelection={{
                    onChange: (_, selectedRows) => setSelectedRows(selectedRows),
                }}
            />
            {/*{selectedRowsState?.length > 0 && (*/}
            {/*    <FooterToolbar*/}
            {/*        extra={*/}
            {/*            <div>*/}
            {/*                已选择{' '}*/}
            {/*                <a style={{fontWeight: 600}}>{selectedRowsState.length}</a>{' '}*/}
            {/*                项&nbsp;&nbsp;*/}
            {/*            </div>*/}
            {/*        }*/}
            {/*    >*/}
            {/*        <Button*/}
            {/*            onClick={async () => {*/}
            {/*                setSelectedRows([]);*/}
            {/*                actionRef.current?.reloadAndRest?.();*/}
            {/*            }}*/}
            {/*        >*/}
            {/*            批量删除*/}
            {/*        </Button>*/}
            {/*        <Button type="primary">批量审批</Button>*/}
            {/*    </FooterToolbar>*/}
            {/*)}*/}
        </PageContainer>
    );
};


export default AppPodTable;<|MERGE_RESOLUTION|>--- conflicted
+++ resolved
@@ -27,10 +27,7 @@
 import {Badge} from 'antd/lib';
 import {PodStatusEnum} from "@/services/common";
 import {AlertTwoTone} from "@ant-design/icons";
-<<<<<<< HEAD
-=======
 import {getPodStatusBadge, getPVStatusBadge} from "@/pages/utils";
->>>>>>> 4db4c081
 
 const AppPodTable: React.FC<unknown> = () => {
     const [createModalVisible, handleModalVisible] = useState<boolean>(false);
@@ -119,13 +116,8 @@
                         return
                     }
                     return (
-<<<<<<< HEAD
-                        <Badge color={getPodStatusBadge(mountPod)} text={
-                            <Link to={`/mountpod/${mountPod?.metadata?.namespace}/${mountPod?.metadata?.name}/`}>
-=======
                         <Badge color={getPodStatusBadge(podStatus(mountPod) || "")} text={
                             <Link to={`/pod/${mountPod?.metadata?.namespace}/${mountPod?.metadata?.name}/`}>
->>>>>>> 4db4c081
                                 {mountPod?.metadata?.name}
                             </Link>
                         }/>
