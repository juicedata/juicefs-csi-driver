/*
Copyright 2018 The Kubernetes Authors.

Licensed under the Apache License, Version 2.0 (the "License");
you may not use this file except in compliance with the License.
You may obtain a copy of the License at

    http://www.apache.org/licenses/LICENSE-2.0

Unless required by applicable law or agreed to in writing, software
distributed under the License is distributed on an "AS IS" BASIS,
WITHOUT WARRANTIES OR CONDITIONS OF ANY KIND, either express or implied.
See the License for the specific language governing permissions and
limitations under the License.
*/

package main

import (
	"context"
	"flag"
	"fmt"
	"net/http"
	_ "net/http/pprof"
	"os"
	"strings"
	"time"

	"k8s.io/klog"

	"k8s.io/klog"

	ctrl "sigs.k8s.io/controller-runtime"

	"github.com/juicedata/juicefs-csi-driver/cmd/app"
	"github.com/juicedata/juicefs-csi-driver/pkg/config"
	"github.com/juicedata/juicefs-csi-driver/pkg/controller"
	"github.com/juicedata/juicefs-csi-driver/pkg/driver"
	k8s "github.com/juicedata/juicefs-csi-driver/pkg/juicefs/k8sclient"
)

var (
	endpoint           = flag.String("endpoint", "unix://tmp/csi.sock", "CSI Endpoint")
	version            = flag.Bool("version", false, "Print the version and exit.")
	nodeID             = flag.String("nodeid", "", "Node ID")
	podManager         = flag.Bool("enable-manager", false, "Enable pod manager or not.")
	reconcilerInterval = flag.Int("reconciler-interval", 5, "interval (default 5s) for reconciler")
	formatInPod        = flag.Bool("format-in-pod", false, "Put format/auth in pod")
	process            = flag.Bool("by-process", false, "CSI Driver run juicefs in process or not. default false.")
	provisioner        = flag.Bool("provisioner", false, "Enable provisioner in controller. default false.")
	mountManager       = flag.Bool("mount-manager", true, "Enable mount manager in csi controller. default false.")
)

func init() {
	klog.InitFlags(nil)
	flag.Parse()
	config.ByProcess = *process
	config.Provisioner = *provisioner
	if *process {
		// if run in process, does not need pod info
		config.PodManager = false
		config.FormatInPod = false
		config.MountManager = false
		return
	}
	config.FormatInPod = *formatInPod
	config.NodeName = os.Getenv("NODE_NAME")
	config.Namespace = os.Getenv("JUICEFS_MOUNT_NAMESPACE")
	config.PodName = os.Getenv("POD_NAME")
	config.MountPointPath = os.Getenv("JUICEFS_MOUNT_PATH")
	config.JFSConfigPath = os.Getenv("JUICEFS_CONFIG_PATH")
	config.MountLabels = os.Getenv("JUICEFS_MOUNT_LABELS")
	config.HostIp = os.Getenv("HOST_IP")
	config.KubeletPort = os.Getenv("KUBELET_PORT")
	jfsMountPriorityName := os.Getenv("JUICEFS_MOUNT_PRIORITY_NAME")
<<<<<<< HEAD
	if timeout := os.Getenv("JUICEFS_RECONCILE_TIMEOUT"); timeout != "" {
		duration, _ := time.ParseDuration(timeout)
		if duration > config.ReconcileTimeout {
			config.ReconcileTimeout = duration
		}
	}
=======
>>>>>>> 8c0a8841

	if jfsMountPriorityName != "" {
		config.JFSMountPriorityName = jfsMountPriorityName
	}
	if config.PodName == "" || config.Namespace == "" {
		klog.Fatalln("Pod name & namespace can't be null.")
		os.Exit(0)
	}
	if strings.Contains(config.PodName, "csi-controller") && *mountManager {
		config.MountManager = true
	}
	if strings.Contains(config.PodName, "csi-node") && *podManager {
		config.PodManager = true
	}

	config.ReconcilerInterval = *reconcilerInterval
	if config.ReconcilerInterval < 5 {
		config.ReconcilerInterval = 5
	}

	k8sclient, err := k8s.NewClient()
	if err != nil {
		klog.V(5).Infof("Can't get k8s client: %v", err)
		os.Exit(0)
	}
	pod, err := k8sclient.GetPod(context.TODO(), config.PodName, config.Namespace)
	if err != nil {
		klog.V(5).Infof("Can't get pod %s: %v", config.PodName, err)
		os.Exit(0)
	}
	config.CSIPod = *pod
	for i := range pod.Spec.Containers {
		if pod.Spec.Containers[i].Name == "juicefs-plugin" {
			config.MountImage = pod.Spec.Containers[i].Image
			return
		}
	}
	klog.V(5).Infof("Can't get container juicefs-plugin in pod %s", config.PodName)
	os.Exit(0)
}

func main() {
	if *version {
		info, err := driver.GetVersionJSON()
		if err != nil {
			klog.Fatalln(err)
		}
		fmt.Println(info)
		os.Exit(0)
	}
	if *nodeID == "" {
		klog.Fatalln("nodeID must be provided")
	}

	go func() {
		port := 6060
		for {
			http.ListenAndServe(fmt.Sprintf("localhost:%d", port), nil)
			port++
		}
	}()
	// enable pod manager in csi node
	if config.PodManager && config.KubeletPort != "" && config.HostIp != "" {
		if err := controller.StartReconciler(); err != nil {
			klog.V(5).Infof("Could not Start Reconciler: %v", err)
			os.Exit(1)
		}
		klog.V(5).Infof("Pod Reconciler Started")
	}

	// enable mount manager in csi controller
	if config.MountManager {
		go func() {
			mgr, err := app.NewMountManager()
			if err != nil {
				klog.Error(err)
				return
			}
			klog.V(5).Infof("Mount Manager Started")
			if err := mgr.Start(ctrl.SetupSignalHandler()); err != nil {
				klog.Error(err, "fail to run mount controller")
				return
			}
		}()
	}

	drv, err := driver.NewDriver(*endpoint, *nodeID)
	if err != nil {
		klog.Fatalln(err)
	}
	if err := drv.Run(); err != nil {
		klog.Fatalln(err)
	}
}<|MERGE_RESOLUTION|>--- conflicted
+++ resolved
@@ -27,9 +27,6 @@
 	"time"
 
 	"k8s.io/klog"
-
-	"k8s.io/klog"
-
 	ctrl "sigs.k8s.io/controller-runtime"
 
 	"github.com/juicedata/juicefs-csi-driver/cmd/app"
@@ -73,15 +70,12 @@
 	config.HostIp = os.Getenv("HOST_IP")
 	config.KubeletPort = os.Getenv("KUBELET_PORT")
 	jfsMountPriorityName := os.Getenv("JUICEFS_MOUNT_PRIORITY_NAME")
-<<<<<<< HEAD
 	if timeout := os.Getenv("JUICEFS_RECONCILE_TIMEOUT"); timeout != "" {
 		duration, _ := time.ParseDuration(timeout)
 		if duration > config.ReconcileTimeout {
 			config.ReconcileTimeout = duration
 		}
 	}
-=======
->>>>>>> 8c0a8841
 
 	if jfsMountPriorityName != "" {
 		config.JFSMountPriorityName = jfsMountPriorityName
