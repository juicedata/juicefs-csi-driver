module github.com/juicedata/juicefs-csi-driver

require (
	github.com/agiledragon/gomonkey/v2 v2.9.0
	github.com/container-storage-interface/spec v1.5.0
	github.com/gin-gonic/gin v1.9.1
	github.com/go-logr/logr v1.2.0
	github.com/golang/mock v1.6.0
	github.com/onsi/ginkgo v1.16.5
	github.com/onsi/gomega v1.17.0
	github.com/pkg/errors v0.9.1
	github.com/smartystreets/goconvey v1.6.4
	github.com/spf13/cobra v1.1.3
	golang.org/x/sync v0.0.0-20220722155255-886fb9371eb4
	google.golang.org/grpc v1.53.0
	k8s.io/api v0.23.0
	k8s.io/apimachinery v0.23.0
	k8s.io/client-go v0.23.0
	k8s.io/klog v1.0.0
	k8s.io/utils v0.0.0-20210930125809-cb0fa318a74b
	sigs.k8s.io/controller-runtime v0.11.1
	sigs.k8s.io/sig-storage-lib-external-provisioner/v6 v6.3.0
)

require (
	github.com/beorn7/perks v1.0.1 // indirect
	github.com/bytedance/sonic v1.9.1 // indirect
	github.com/cespare/xxhash/v2 v2.2.0 // indirect
	github.com/chenzhuoyu/base64x v0.0.0-20221115062448-fe3a3abad311 // indirect
	github.com/davecgh/go-spew v1.1.1 // indirect
	github.com/evanphx/json-patch v4.12.0+incompatible // indirect
	github.com/fsnotify/fsnotify v1.5.1 // indirect
	github.com/gabriel-vasile/mimetype v1.4.2 // indirect
	github.com/gin-contrib/cors v1.4.0 // indirect
	github.com/gin-contrib/sse v0.1.0 // indirect
	github.com/go-playground/locales v0.14.1 // indirect
	github.com/go-playground/universal-translator v0.18.1 // indirect
	github.com/go-playground/validator/v10 v10.14.0 // indirect
	github.com/goccy/go-json v0.10.2 // indirect
	github.com/gogo/protobuf v1.3.2 // indirect
	github.com/golang/groupcache v0.0.0-20210331224755-41bb18bfe9da // indirect
	github.com/golang/protobuf v1.5.2 // indirect
	github.com/google/go-cmp v0.5.9 // indirect
	github.com/google/gofuzz v1.1.0 // indirect
	github.com/google/uuid v1.3.0 // indirect
	github.com/googleapis/gnostic v0.5.5 // indirect
	github.com/imdario/mergo v0.3.12 // indirect
	github.com/inconshreveable/mousetrap v1.0.0 // indirect
	github.com/json-iterator/go v1.1.12 // indirect
	github.com/jtolds/gls v4.20.0+incompatible // indirect
	github.com/klauspost/cpuid/v2 v2.2.4 // indirect
	github.com/leodido/go-urn v1.2.4 // indirect
	github.com/mattn/go-isatty v0.0.19 // indirect
	github.com/matttproud/golang_protobuf_extensions v1.0.2-0.20181231171920-c182affec369 // indirect
	github.com/miekg/dns v1.1.29 // indirect
	github.com/moby/spdystream v0.2.0 // indirect
	github.com/modern-go/concurrent v0.0.0-20180306012644-bacd9c7ef1dd // indirect
	github.com/modern-go/reflect2 v1.0.2 // indirect
	github.com/nxadm/tail v1.4.8 // indirect
	github.com/pelletier/go-toml/v2 v2.0.8 // indirect
	github.com/prometheus/client_model v0.2.0 // indirect
	github.com/prometheus/common v0.28.0 // indirect
	github.com/prometheus/procfs v0.6.0 // indirect
	github.com/spf13/pflag v1.0.5 // indirect
<<<<<<< HEAD
	github.com/twitchyliquid64/golang-asm v0.15.1 // indirect
	github.com/ugorji/go/codec v1.2.11 // indirect
	golang.org/x/arch v0.3.0 // indirect
	golang.org/x/crypto v0.9.0 // indirect
	golang.org/x/net v0.10.0 // indirect
	golang.org/x/oauth2 v0.4.0 // indirect
	golang.org/x/sys v0.8.0 // indirect
	golang.org/x/term v0.8.0 // indirect
	golang.org/x/text v0.9.0 // indirect
=======
	golang.org/x/crypto v0.14.0 // indirect
	golang.org/x/net v0.17.0 // indirect
	golang.org/x/oauth2 v0.4.0 // indirect
	golang.org/x/sys v0.13.0 // indirect
	golang.org/x/term v0.13.0 // indirect
	golang.org/x/text v0.13.0 // indirect
>>>>>>> 80bc0f6f
	golang.org/x/time v0.0.0-20210723032227-1f47c861a9ac // indirect
	gomodules.xyz/jsonpatch/v2 v2.2.0 // indirect
	google.golang.org/appengine v1.6.7 // indirect
	google.golang.org/genproto v0.0.0-20230110181048-76db0878b65f // indirect
	google.golang.org/protobuf v1.30.0 // indirect
	gopkg.in/inf.v0 v0.9.1 // indirect
	gopkg.in/tomb.v1 v1.0.0-20141024135613-dd632973f1e7 // indirect
	gopkg.in/yaml.v2 v2.4.0 // indirect
	gopkg.in/yaml.v3 v3.0.1 // indirect
	k8s.io/apiextensions-apiserver v0.23.0 // indirect
	k8s.io/component-base v0.23.0 // indirect
	k8s.io/klog/v2 v2.70.1 // indirect
	k8s.io/kube-openapi v0.0.0-20211115234752-e816edb12b65 // indirect
	sigs.k8s.io/structured-merge-diff/v4 v4.2.0 // indirect
	sigs.k8s.io/yaml v1.3.0 // indirect
)

require (
	github.com/gopherjs/gopherjs v0.0.0-20200217142428-fce0ec30dd00 // indirect
	github.com/kubernetes-csi/csi-test v1.1.1
	github.com/prometheus/client_golang v1.11.1 // indirect
	github.com/smartystreets/assertions v1.1.0 // indirect
)

go 1.19

replace k8s.io/api => k8s.io/api v0.22.0

replace k8s.io/apiextensions-apiserver => k8s.io/apiextensions-apiserver v0.22.0

replace k8s.io/apimachinery => k8s.io/apimachinery v0.23.0-alpha.0

replace k8s.io/apiserver => k8s.io/apiserver v0.22.0

replace k8s.io/cli-runtime => k8s.io/cli-runtime v0.22.0

replace k8s.io/client-go => k8s.io/client-go v0.22.0

replace k8s.io/cloud-provider => k8s.io/cloud-provider v0.22.0

replace k8s.io/cluster-bootstrap => k8s.io/cluster-bootstrap v0.22.0

replace k8s.io/code-generator => k8s.io/code-generator v0.22.2-rc.0

replace k8s.io/component-base => k8s.io/component-base v0.22.0

replace k8s.io/component-helpers => k8s.io/component-helpers v0.22.0

replace k8s.io/controller-manager => k8s.io/controller-manager v0.22.0

replace k8s.io/cri-api => k8s.io/cri-api v0.23.0-alpha.0

replace k8s.io/csi-translation-lib => k8s.io/csi-translation-lib v0.22.0

replace k8s.io/kube-aggregator => k8s.io/kube-aggregator v0.22.0

replace k8s.io/kube-controller-manager => k8s.io/kube-controller-manager v0.22.0

replace k8s.io/kube-proxy => k8s.io/kube-proxy v0.22.0

replace k8s.io/kube-scheduler => k8s.io/kube-scheduler v0.22.0

replace k8s.io/kubectl => k8s.io/kubectl v0.22.0

replace k8s.io/kubelet => k8s.io/kubelet v0.22.0

replace k8s.io/legacy-cloud-providers => k8s.io/legacy-cloud-providers v0.22.0

replace k8s.io/metrics => k8s.io/metrics v0.22.0

replace k8s.io/mount-utils => k8s.io/mount-utils v0.22.1-rc.0

replace k8s.io/pod-security-admission => k8s.io/pod-security-admission v0.22.0

replace k8s.io/sample-apiserver => k8s.io/sample-apiserver v0.22.0

replace k8s.io/sample-cli-plugin => k8s.io/sample-cli-plugin v0.22.0

replace k8s.io/sample-controller => k8s.io/sample-controller v0.22.0<|MERGE_RESOLUTION|>--- conflicted
+++ resolved
@@ -3,6 +3,7 @@
 require (
 	github.com/agiledragon/gomonkey/v2 v2.9.0
 	github.com/container-storage-interface/spec v1.5.0
+	github.com/gin-contrib/cors v1.4.0
 	github.com/gin-gonic/gin v1.9.1
 	github.com/go-logr/logr v1.2.0
 	github.com/golang/mock v1.6.0
@@ -31,7 +32,6 @@
 	github.com/evanphx/json-patch v4.12.0+incompatible // indirect
 	github.com/fsnotify/fsnotify v1.5.1 // indirect
 	github.com/gabriel-vasile/mimetype v1.4.2 // indirect
-	github.com/gin-contrib/cors v1.4.0 // indirect
 	github.com/gin-contrib/sse v0.1.0 // indirect
 	github.com/go-playground/locales v0.14.1 // indirect
 	github.com/go-playground/universal-translator v0.18.1 // indirect
@@ -62,24 +62,15 @@
 	github.com/prometheus/common v0.28.0 // indirect
 	github.com/prometheus/procfs v0.6.0 // indirect
 	github.com/spf13/pflag v1.0.5 // indirect
-<<<<<<< HEAD
 	github.com/twitchyliquid64/golang-asm v0.15.1 // indirect
 	github.com/ugorji/go/codec v1.2.11 // indirect
 	golang.org/x/arch v0.3.0 // indirect
-	golang.org/x/crypto v0.9.0 // indirect
-	golang.org/x/net v0.10.0 // indirect
-	golang.org/x/oauth2 v0.4.0 // indirect
-	golang.org/x/sys v0.8.0 // indirect
-	golang.org/x/term v0.8.0 // indirect
-	golang.org/x/text v0.9.0 // indirect
-=======
 	golang.org/x/crypto v0.14.0 // indirect
 	golang.org/x/net v0.17.0 // indirect
 	golang.org/x/oauth2 v0.4.0 // indirect
 	golang.org/x/sys v0.13.0 // indirect
 	golang.org/x/term v0.13.0 // indirect
 	golang.org/x/text v0.13.0 // indirect
->>>>>>> 80bc0f6f
 	golang.org/x/time v0.0.0-20210723032227-1f47c861a9ac // indirect
 	gomodules.xyz/jsonpatch/v2 v2.2.0 // indirect
 	google.golang.org/appengine v1.6.7 // indirect
